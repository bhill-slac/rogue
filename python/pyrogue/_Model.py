--- conflicted
+++ resolved
@@ -25,13 +25,6 @@
 def byteCount(bits):
     return wordCount(bits, 8)
 
-<<<<<<< HEAD
-
-class ModelMeta(type):
-    def __init__(cls, *args, **kwargs):
-        super().__init__(*args, **kwargs)
-        cls.subclasses = {}
-=======
 def reverseBits(value, bitSize):
     result = 0
     for i in range(bitSize):
@@ -40,51 +33,10 @@
         value >>= 1
     return result
 
-# class ModelMeta(type):
-#     def __init__(cls, *args, **kwargs):
-#         super().__init__(*args, **kwargs)
-#         cls.cache = {}
-
-#     def __call__(cls, *args, **kwargs):
-#         key = str(args) + str(kwargs)
-#         if key not in cls.cache:
-#             inst = super().__call__(*args, **kwargs)
-#             cls.cache[key] = inst
-#         return cls.cache[key]
-
-# # Python magic so that only one instance of each Model 
-# # with a specific set of args is ever created
-# class Model(metaclass=ModelMeta):
-#     pass
-class Model(object):
-
-    @staticmethod
-    def getMask(bitSize):
-        # For now all models are little endian so we can get away with this
-        i = (2**bitSize-1)
-        return i.to_bytes(byteCount(bitSize), 'little', signed=False)
-
-    @classmethod
-    def mask(cls, ba, bitSize):
-        #m = cls.getMask(bitSize)
-        #for i in range(len(ba)):
-            #ba[i] = ba[i] & m[i]
-        return ba
-
-class UInt(Model):
-    """Converts Unsigned Integer to and from bytearray"""
-#     def __init__(self, numBits=1, signed=False, endianness='little'):
-#         self.numBits = numBits
-#         self.numBytes = byteCount(numBits)
-#         self.defaultdisp = '{:x}'
-#         self.signed = signed
-#         self.endianness = endianness
-
-#     def clone(self, numBits):
-#         return IntModel(numBits, self.signed, self.endianness)
-    defaultdisp = '{:#x}'
-    pytype = int
->>>>>>> 6781c82d
+class ModelMeta(type):
+    def __init__(cls, *args, **kwargs):
+        super().__init__(*args, **kwargs)
+        cls.subclasses = {}
 
     def __call__(cls, *args, **kwargs):
         key = cls.__name__ + str(args) + str(kwargs)
@@ -108,7 +60,6 @@
         return type(value) == self.pytype
 
 
-@Pyro4.expose   
 class UInt(Model):
     
     defaultdisp = '{:#x}'
@@ -126,32 +77,25 @@
     def toBytes(self, value):
         return value.to_bytes(byteCount(bitSize), self.endianness, signed=self.signed)
 
-<<<<<<< HEAD
     def fromBytes(self, ba):
         return int.from_bytes(ba, self.endianness, signed=self.signed)
 
     def fromString(self, string):
         return int(string, 0)
 
- 
-@Pyro4.expose
-class Int(UInt):
-=======
+
 class UIntReversed(UInt):
     """Converts Unsigned Integer to and from bytearray with reserved bit ordering"""
 
-    @classmethod
-    def toBytes(cls, value, bitSize):
-        valueReverse = reverseBits(value,bitSize)
-        return super().toBytes(valueReverse, bitSize)
-
-    @classmethod
-    def fromBytes(cls, ba, bitSize):
-        valueReverse = super().fromBytes(ba, bitSize)
-        return reverseBits(valueReverse,bitSize)
-
-class Int(Model):
->>>>>>> 6781c82d
+    def toBytes(self, value):
+        valueReverse = reverseBits(value, self.bitSize)
+        return super().toBytes(valueReverse, self.bitSize)
+
+    def fromBytes(cls, ba):
+        valueReverse = super().fromBytes(ba, self.bitSize)
+        return reverseBits(valueReverse, self.bitSize)
+
+class Int(UInt):
 
     # Override these and inherit everything else from UInt
     defaultdisp = '{:d}'
@@ -205,9 +149,9 @@
     def fromBytes(self, ba):
         return bool(int.from_bytes(ba, 'little', signed=False))
 
-    def fromString(string):
+    def fromString(self, string):
         return str.lower(string) == "true"
-
+    
         
 class String(Model):
 
@@ -231,7 +175,7 @@
         s = ba.rstrip(bytearray(1))
         return s.decode(self.encoding)
 
-    def fromString(string):
+    def fromString(self, string):
         return string
 
 
@@ -252,7 +196,7 @@
     def fromBytes(self, ba):
         return struct.unpack(self.fstring, ba)
 
-    def fromString(string):
+    def fromString(self, string):
         return float(string)
 
 
