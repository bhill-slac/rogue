--- conflicted
+++ resolved
@@ -66,8 +66,8 @@
 
     def __init__(self, bitSize, binPoint=0):
         self.binPoint = binPoint
-        self.bitSize = bitSize
-        self.name = self.__class__.__name__
+        self.bitSize  = bitSize
+        self.name     = self.__class__.__name__
 
     @property
     def isBigEndian(self):
@@ -112,13 +112,8 @@
 
     # Override these and inherit everything else from UInt
     defaultdisp = '{:d}'
-<<<<<<< HEAD
     signed      = True
     modelId     = rim.Int
-=======
-    signed = True
-    blockFunc   = rim.Int
->>>>>>> d21fb9c4
 
     # Called by raw read/write and when bitsize > 64
     def toBytes(self, value):
@@ -172,15 +167,10 @@
 
 
 class String(Model):
-    encoding = 'utf-8'
+    encoding    = 'utf-8'
     defaultdisp = '{}'
-<<<<<<< HEAD
     pytype      = str
     modelId     = rim.String
-=======
-    pytype = str
-    blockFunc   = rim.String
->>>>>>> d21fb9c4
 
     def __init__(self, bitSize):
         super().__init__(bitSize)
@@ -194,15 +184,9 @@
     """Converter for 32-bit float"""
 
     defaultdisp = '{:f}'
-<<<<<<< HEAD
     pytype      = float
     fstring     = 'f'
     modelId     = rim.Float
-=======
-    pytype = float
-    fstring = 'f'
-    blockFunc   = rim.Float
->>>>>>> d21fb9c4
 
     def __init__(self, bitSize):
         assert bitSize == 32, f"The bitSize param of Model {self.__class__.__name__} must be 32"
