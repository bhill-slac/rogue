--- conflicted
+++ resolved
@@ -54,29 +54,14 @@
             if transaction.type() == rogue.interfaces.memory.Write:
                 dataBa = bytearray(transaction.size())
                 transaction.getData(dataBa, 0)
-<<<<<<< HEAD
-                dataWords = [int.from_bytes(data[i:i+4], 'little', signed=False) for i in range(0, len(data), 4)]
-=======
                 dataWords = [int.from_bytes(dataBa[i:i+4], 'little', signed=False) for i in range(0, len(dataBa), 4)]
->>>>>>> 97b5485f
 
                 # Need to issue a UART command for each 32 bit word
                 for i, (addr, data) in enumerate(zip(range(address, address+len(dataBa), 4), dataWords)):
                     sendString = f'w {addr:08x} {data:08x} \n'.encode('ASCII')
                     # self._log.debug(f'Sending write transaction part {i}: {repr(sendString)}')
                     self.serialPort.write(sendString)
-<<<<<<< HEAD
-                    response = ''
-                    while True:
-                        ch = self.serialPort.read().decode('ASCII')
-                        response = response + ch
-                        if ch == '\n' or ch == '\r':
-                            break
-                        
-                    response = self.serialPort.readline().decode('ASCII')
-=======
                     response = self.readline() #self.serialPort.readline().decode('ASCII')
->>>>>>> 97b5485f
                     
                     # If response is empty, a timeout occured
                     if len(response) == 0:
@@ -98,12 +83,8 @@
                         
                 transaction.done(0)                        
 
-<<<<<<< HEAD
-            elif transaction.type() == rogue.interfaces.memory.Read :
-=======
             elif (transaction.type() == rogue.interfaces.memory.Read or
                  transaction.type() == rogue.interfaces.memory.Verify):
->>>>>>> 97b5485f
                 size = transaction.size()
 
                 for i, addr in enumerate(range(address, address+size, 4)):
@@ -118,18 +99,6 @@
                         self._log.error(f'Empty transaction response (likely timeout) for transaction part {i}: {repr(sendString)}')
                         return
                     
-<<<<<<< HEAD
-                    else: # if (transaction.type() == rogue.interfaces.memory.Read
-                        if (len(parts) != 3 or
-                            parts[0].lower() != 'r' or
-                            int(parts[1], 16) != addr):
-                            transaction.done(rogue.interfaces.memory.ProtocolError)
-                            self._log.error('Malformed response part {i}: {repr(response)} to transaction: {repr(sendString)}')
-                        else:
-                            rdData = int(parts[2], 16).to_bytes(4, 'little', signed=False)
-                            transaction.setData(rdData, i*4)
-                            self._log.debug('Transaction part {i}: {repr(sendString)} with response data: {rdData:#08x} completed successfully')
-=======
                     # parse the response string
                     parts = response.split()
 
@@ -143,19 +112,15 @@
                         rdData = bytearray(dataInt.to_bytes(4, 'little', signed=False))
                         transaction.setData(rdData, i*4)
                         # self._log.debug(f'Transaction part {i}: {repr(sendString)} with response data: {dataInt:#08x} completed successfully')
->>>>>>> 97b5485f
                     
                 transaction.done(0)
             else:
                 # Posted writes not supported (for now)
                 transaction.done(rogue.interfaces.memory.Unsupported)
                 self._log.error(f'Unsupported transaction type: {transaction.type()}')
-<<<<<<< HEAD
-=======
 
 
 
 
   
 
->>>>>>> 97b5485f
