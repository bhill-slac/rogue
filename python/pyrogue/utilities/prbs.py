--- conflicted
+++ resolved
@@ -99,10 +99,6 @@
 
         self.add(pyrogue.LocalVariable(name='txSize', description='PRBS Frame Size', units='Bytes',
                                        localSet=self._txSize, mode='RW', value=0, typeStr='UInt32'))
-<<<<<<< HEAD
-#                                       localSet=self._txSize, mode='RW', value=0))
-=======
->>>>>>> 409965af
 
         self.add(pyrogue.LocalVariable(name='txEnable', description='PRBS Run Enable', mode='RW',
                                        value=False, localSet=self._txEnable))
