#!/usr/bin/env python
#-----------------------------------------------------------------------------
# Title      : PyRogue CPSW Export Utilities
#-----------------------------------------------------------------------------
# File       : pyrogue/utilities/cpsw.py
# Author     : Ryan Herbst, rherbst@slac.stanford.edu
# Created    : 2019-08-28
#-----------------------------------------------------------------------------
# Description:
# Tools to export Rogue modules to CPSW
#-----------------------------------------------------------------------------
# This file is part of the rogue software platform. It is subject to 
# the license terms in the LICENSE.txt file found in the top-level directory 
# of this distribution and at: 
#    https://confluence.slac.stanford.edu/display/ppareg/LICENSE.html. 
# No part of the rogue software platform, including this file, may be 
# copied, modified, propagated, or distributed except according to the terms 
# contained in the LICENSE.txt file.
#-----------------------------------------------------------------------------
import pyrogue
import rogue
import math

def exportRemoteVariable(variable,indent):

    if 'List' in variable.typeStr or not('Bool' in variable.typeStr or 'String' in variable.typeStr or 'Int' in variable.typeStr):
        print(f"Error: Found variable {variable.path} with unsupported type {variable.typeStr}, error exporting")
        return ""

    #if len(variable.bitOffset) > 1:
    #    print(f"Warning: Splitting multiple bit offset variable {variable.path}")
    size = 0

    for i in range(len(variable.bitOffset)):

<<<<<<< HEAD
        offset    = variable.offset + int(variable.bitOffset[i] / 8)
        bitOffset = int(variable.bitOffset[i] % 8)

        if (offset + math.ceil(variable.bitSize[i]/8)) > size:
            size = offset + math.ceil(variable.bitSize[i]/8)
=======
    dat  = " " * indent +  "#########################################################\n"
    dat += " " * indent + f"{variable.name}:\n"
    dat += " " * indent +  "at:\n"
    dat += " " * indent + f"  offset: {offset:#x}\n"
    dat += " " * indent +  "class: IntField\n"
    dat += " " * indent +  "name: {variable.name}\n"

    if "String" in variable.typeStr:
        dat += " " * indent +  "encoding: ASCII\n"
        dat += " " * indent +  "sizeBits: 8\n"
        dat += " " * indent +  "nelms: {}\n".format(int(variable.bitSize[0]/8))
    elif "Int" in variable.typeStr or 'Bool' in variable.typeStr:
        dat += " " * indent + f"sizeBits: {variable.bitSize[0]}\n"
        dat += " " * indent + f"lsBit: {bitOffset}\n"
>>>>>>> d667c2ba

        if len(variable.bitOffset) > 1:
            name = f"{variable.name}[{i}]\n"
        else:
            name = f"{variable.name}\n"

        dat  = " " * indent +  "#########################################################\n"
        dat += " " * indent +  name
        dat += " " * indent +  "at:\n"
        dat += " " * indent + f"  offset: {offset:#x}\n"
        dat += " " * indent +  "class: IntField\n"

        if "String" in variable.typeStr:
            dat += " " * indent +  "encoding: ASCII\n"
            dat += " " * indent +  "sizebits: 8\n"
            dat += " " * indent +  "nelms: {}\n".format(int(variable.bitSize[0]/8))
        elif "Int" in variable.typeStr or 'Bool' in variable.typeStr:
            dat += " " * indent + f"sizebits: {variable.bitSize[0]}\n"
            dat += " " * indent + f"lsbit: {bitOffset}\n"

            if variable.disp != '{}':
                dat += " " * indent + "encoding: 16\n"

        dat += " " * indent + f"mode: {variable.mode}\n"
        dat += " " * indent + f"description: {variable.description}\n"

        if variable.enum is not None:
            dat +=  " " * indent +  "enums:\n"

            for k,v in variable.enum.items():
                dat += " " * indent + f"  - name: {v}\n"
                dat += " " * indent +  "    class: Enum\n"
                dat += " " * indent +  "    value: {}\n".format(int(k))

    return dat,size

def exportLinkVariable(variable, indent):
    dat  = " " * indent +  "#########################################################\n"
    dat += " " * indent +  "#Unsupported Link Variable\n"
    dat += " " * indent + f"#{variable.name}\n"
    dat += " " * indent + f"#typeStr: {variable.typeStr}\n"
    dat += " " * indent +  "#dependencies: {}\n".format(str(variable.dependencies))
    dat += " " * indent + f"#description: {variable.description}\n"

    #print(f"Warning: Found link variable {variable.path}")
    return dat

def exportLocalVariable(variable, indent):
    dat  = " " * indent +  "#########################################################\n"
    dat += " " * indent +  "#Unsupported Local Variable\n"
    dat += " " * indent + f"#{variable.name}\n"
    dat += " " * indent + f"#typeStr: {variable.typeStr}\n"
    dat += " " * indent + f"#description: {variable.description}\n"

    #print(f"Warning: Found local variable {variable.path}")
    return dat

def exportCommand(command, indent):
    dat  = " " * indent +  "#########################################################\n"
    dat += " " * indent +  "#Unsupported Command\n"
    dat += " " * indent + f"#{command.name}\n"
    dat += " " * indent + f"#description: {command.description}\n"

    #print(f"Warning: Found command {command.path}")
    return dat

def exportSubDevice(device, indent, deviceList, dataDir):
    index,size = exportDevice(device, deviceList, dataDir)

    if index > 0:
        dn = f"{device.__class__.__name__}_{index}"
    else:
        dn = f"{device.__class__.__name__}"

    dat  = " " * indent +  "#########################################################\n"
    dat += " " * indent + f"{device.name}\n"
    dat += " " * indent + f"    <<: *{dn}\n"
    dat += " " * indent +  "    at:\n"
    dat += " " * indent + f"      offset: {device.offset:#x}\n"

    size += device.offset
    return dat,dn,size

def exportDevice(device, deviceList, dataDir):
    imp  = []
    size = 0
    dat  = ""

    for k,node in device.nodes.items():
        if node.isinstance(pyrogue.EnableVariable):
            pass
        elif node.isinstance(pyrogue.LocalVariable):
            dat += exportLocalVariable(node,4)
        elif node.isinstance(pyrogue.RemoteVariable):
            d,s = exportRemoteVariable(node,4)
            dat += d
            if s > size:
                size = s
        elif node.isinstance(pyrogue.LinkVariable):
            dat += exportLinkVariable(node,4)
        elif node.isinstance(pyrogue.Command):
            dat += exportCommand(node,4)
        elif node.isinstance(pyrogue.Device):
            ld,dn,s = exportSubDevice(node,4,deviceList, dataDir)
            dat += ld
            if s > size:
                size = s
            imp.append(dn)
        else:
            print(f"Error: Unsupported node type {node.path}")

    prefix  = "##############################################################################\n"
    prefix += "#Auto Generated CPSW Yaml File From pyrogue.utilities.cpsw.py                #\n"
    prefix += "##############################################################################\n"
    prefix += "#schemaversion 3.0.0\n"
    include = ""

    for i in imp:
        include += f"#include {i}.yaml\n"

    if device.__class__.__name__ not in deviceList:
        deviceList[device.__class__.__name__] = []

    for i in range(len(deviceList[device.__class__.__name__]) + 1):
        if i > 0:
            tname = device.__class__.__name__ + f"_{i}"
        else:
            tname = device.__class__.__name__

        ddat  = prefix
        ddat +=  f"#once {tname}\n"
        ddat +=  include + "\n"
        ddat +=  f"{tname}: &{tname}\n"
        ddat  =  "  class: MMIODev\n"
        ddat +=  "  configPrio: 1\n"
        ddat += f"  description: {device.description}\n"
        ddat += f"  size: {size:#x}\n"
        ddat +=  "  children:\n"
        ddat +=  dat

        if i >= len(deviceList[device.__class__.__name__]):
            deviceList[device.__class__.__name__].append(ddat)
        elif deviceList[device.__class__.__name__][i] == ddat:
            break

    with open(dataDir + "/" + tname + ".yaml","w") as f:
        f.write(ddat)

    return i,size

def exportRoot(root,dataDir):
    dlist = {}

    for k,node in root.nodes.items():
        if node.isinstance(pyrogue.Device):
            exportDevice(node,dlist,dataDir)
<|MERGE_RESOLUTION|>--- conflicted
+++ resolved
@@ -33,15 +33,19 @@
 
     for i in range(len(variable.bitOffset)):
 
-<<<<<<< HEAD
         offset    = variable.offset + int(variable.bitOffset[i] / 8)
         bitOffset = int(variable.bitOffset[i] % 8)
 
         if (offset + math.ceil(variable.bitSize[i]/8)) > size:
             size = offset + math.ceil(variable.bitSize[i]/8)
-=======
+
+    if len(variable.bitOffset) > 1:
+            name = f"{variable.name}[{i}]:\n"
+        else:
+            name = f"{variable.name}:\n"
+
     dat  = " " * indent +  "#########################################################\n"
-    dat += " " * indent + f"{variable.name}:\n"
+    dat += " " * indent +  name
     dat += " " * indent +  "at:\n"
     dat += " " * indent + f"  offset: {offset:#x}\n"
     dat += " " * indent +  "class: IntField\n"
@@ -54,40 +58,20 @@
     elif "Int" in variable.typeStr or 'Bool' in variable.typeStr:
         dat += " " * indent + f"sizeBits: {variable.bitSize[0]}\n"
         dat += " " * indent + f"lsBit: {bitOffset}\n"
->>>>>>> d667c2ba
 
-        if len(variable.bitOffset) > 1:
-            name = f"{variable.name}[{i}]\n"
-        else:
-            name = f"{variable.name}\n"
+        if variable.disp != '{}':
+            dat += " " * indent + "encoding: 16\n"
 
-        dat  = " " * indent +  "#########################################################\n"
-        dat += " " * indent +  name
-        dat += " " * indent +  "at:\n"
-        dat += " " * indent + f"  offset: {offset:#x}\n"
-        dat += " " * indent +  "class: IntField\n"
+    dat += " " * indent + f"mode: {variable.mode}\n"
+    dat += " " * indent + f"description: {variable.description}\n"
 
-        if "String" in variable.typeStr:
-            dat += " " * indent +  "encoding: ASCII\n"
-            dat += " " * indent +  "sizebits: 8\n"
-            dat += " " * indent +  "nelms: {}\n".format(int(variable.bitSize[0]/8))
-        elif "Int" in variable.typeStr or 'Bool' in variable.typeStr:
-            dat += " " * indent + f"sizebits: {variable.bitSize[0]}\n"
-            dat += " " * indent + f"lsbit: {bitOffset}\n"
+    if variable.enum is not None:
+        dat +=  " " * indent +  "enums:\n"
 
-            if variable.disp != '{}':
-                dat += " " * indent + "encoding: 16\n"
-
-        dat += " " * indent + f"mode: {variable.mode}\n"
-        dat += " " * indent + f"description: {variable.description}\n"
-
-        if variable.enum is not None:
-            dat +=  " " * indent +  "enums:\n"
-
-            for k,v in variable.enum.items():
-                dat += " " * indent + f"  - name: {v}\n"
-                dat += " " * indent +  "    class: Enum\n"
-                dat += " " * indent +  "    value: {}\n".format(int(k))
+        for k,v in variable.enum.items():
+            dat += " " * indent + f"  - name: {v}\n"
+            dat += " " * indent +  "    class: Enum\n"
+            dat += " " * indent +  "    value: {}\n".format(int(k))
 
     return dat,size
 
@@ -125,7 +109,7 @@
     index,size = exportDevice(device, deviceList, dataDir)
 
     if index > 0:
-        dn = f"{device.__class__.__name__}_{index}"
+    dn = f"{device.__class__.__name__}_{index}"
     else:
         dn = f"{device.__class__.__name__}"
 
@@ -139,7 +123,7 @@
     return dat,dn,size
 
 def exportDevice(device, deviceList, dataDir):
-    imp  = []
+    imp = []
     size = 0
     dat  = ""
 
@@ -180,7 +164,7 @@
 
     for i in range(len(deviceList[device.__class__.__name__]) + 1):
         if i > 0:
-            tname = device.__class__.__name__ + f"_{i}"
+        tname = device.__class__.__name__ + f"_{i}"
         else:
             tname = device.__class__.__name__
 
