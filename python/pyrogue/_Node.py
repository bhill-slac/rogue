#!/usr/bin/env python
#-----------------------------------------------------------------------------
# Title      : PyRogue base module - Node Classes
#-----------------------------------------------------------------------------
# File       : pyrogue/_Node.py
# Created    : 2017-05-16
#-----------------------------------------------------------------------------
# This file is part of the rogue software platform. It is subject to 
# the license terms in the LICENSE.txt file found in the top-level directory 
# of this distribution and at: 
#    https://confluence.slac.stanford.edu/display/ppareg/LICENSE.html. 
# No part of the rogue software platform, including this file, may be 
# copied, modified, propagated, or distributed except according to the terms 
# contained in the LICENSE.txt file.
#-----------------------------------------------------------------------------
import sys
from collections import OrderedDict as odict
import logging
import re
import inspect
import pyrogue as pr
import functools as ft
import parse
import collections

def logInit(cls=None,name=None,path=None):

    # Support base class in order of precedence
    baseClasses = odict({pr.BaseCommand : 'Command', pr.BaseVariable : 'Variable',
                         pr.BaseBlock : 'Block', pr.Root : 'Root', pr.Device : 'Device'})

    """Init a logging pbject. Set global options."""
    logging.basicConfig(
        #level=logging.NOTSET,
        format="%(levelname)s:%(name)s:%(message)s",
        stream=sys.stdout)

    # All logging starts with rogue prefix
    ln = 'pyrogue'

    # Next add the highest ranking base class
    if cls is not None:
        for k,v in baseClasses.items():
            if isinstance(cls,k):
                ln += f'.{v}'
                break

        # Next subclass name
        ln += f'.{cls.__class__.__name__}'

    # Add full path if passed
    if path is not None:
        ln += f'.{path}'

    # Otherwise just add name if passed
    elif name is not None:
        ln += f'.{name}'

    return logging.getLogger(ln)


def expose(item):

    # Property
    if inspect.isdatadescriptor(item):
        func = item.fget._rogueExposed = True
        return item

    # Method
    item._rogueExposed = True
    return item


class NodeError(Exception):
    """ Exception for node manipulation errors."""
    pass


class Node(object):
    """
    Class which serves as a managed obect within the pyrogue package. 
    Each node has the following public fields:
        name: Global name of object
        description: Description of the object.
        groups: Group or groups this node belongs to. 
           Examples: 'Hidden', 'NoState', 'NoConfig', 'NoStream'
        classtype: text string matching name of node sub-class
        path: Full path to the node (ie. node1.node2.node3)

    Each node is associated with a parent and has a link to the top node of a tree.
    A node has a list of sub-nodes as well as each sub-node being attached as an
    attribute. This allows tree browsing using: node1.node2.node3
    """

    def __init__(self, *, name, description="", expand=True, hidden=False, groups=None):
        """Init the node with passed attributes"""

        # Public attributes
        self._name        = name
        self._description = description
        self._path        = name
        self._expand      = expand

        # Tracking
        self._parent  = None
        self._root    = None
        self._nodes   = odict()

        # Setup logging
        self._log = logInit(cls=self,name=name,path=None)

        if groups is None:
            self._groups = []
        elif isinstance(groups,list):
            self._groups = groups
        else:
            self._groups = [groups]

        if hidden is True:
            self.addToGroup('Hidden')

    @property
    def name(self):
        return self._name

    @property
    def description(self):
        return self._description

    @property
    def groups(self):
        """ Return list of groups this node is a part of """
        return self._groups

    def inGroup(self, group):
        """ 
        Return true if this node is part of the passed group or one of the groups in a list
        """
        if isinstance(group,list):
            return len(set(group) & set(self._groups)) > 0
        else:
            return group in self._groups

    def filterByGroup(self, incGroups, excGroups):
        """" Filter by the passed list of inclusion and exclusion groups """
        return ((incGroups is None) or (len(incGroups) == 0) or (self.inGroup(incGroups))) and \
               ((excGroups is None) or (len(excGroups) == 0) or (not self.inGroup(excGroups)))

    def addToGroup(self,group):
        """ Add this node to the passed group, recursive to children """
        if not group in self._groups:
            self._groups.append(group)

        for k,v in self._nodes.items():
            v.addToGroup(group)

    def removeFromGroup(self,group):
        """ Remove this node from the passed group, not recursive """
        if group in self._groups:
            self._groups.remove(group)

    @property
    def hidden(self):
<<<<<<< HEAD
        """ Return true if this node is a member of the Hidden group """
        return self.inGroup('Hidden')

    @hidden.setter
    def hidden(self, value):
        """ Add or remove node from the Hidden group """
        if hidden is True:
            self.addToGroup('Hidden')
=======
        return (self.visibility == 0)

    @hidden.setter
    def hidden(self, value):
        if value is True:
            self._visibility = 0
        else:
            self._visibility = 25

    @property
    def visibility(self):
        if self._parent is None or self._parent == self:
            return self._visibility
>>>>>>> 71e4de53
        else:
            self.delFromGroup('Hidden')

    @property
    def path(self):
        return self._path

    @property
    def expand(self):
        return self._expand

    def __repr__(self):
        return self.path

    def __getattr__(self, name):
        """Allow child Nodes with the 'name[key]' naming convention to be accessed as if they belong to a 
        dictionary of Nodes with that 'name'.
        This override builds an OrderedDict of all child nodes named as 'name[key]' and returns it.
        Raises AttributeError if no such named Nodes are found. """

        ret = attrHelper(self._nodes,name)
        if ret is None:
            raise AttributeError('{} has no attribute {}'.format(self, name))
        else:
            return ret

    def __dir__(self):
        return(super().__dir__() + [k for k,v in self._nodes.items()])

    def __reduce__(self):
        attr = {}

        attr['name']        = self._name
        attr['class']       = self.__class__.__name__
        attr['bases']       = pr.genBaseList(self.__class__)
        attr['description'] = self._description
        attr['groups']      = self._groups
        attr['path']        = self._path
        attr['expand']      = self._expand
        attr['nodes']       = self._nodes
        attr['props']       = []
        attr['funcs']       = {}

        # Get properties
        for k,v in inspect.getmembers(self.__class__, lambda a: isinstance(a,property)):
            if hasattr(v.fget,'_rogueExposed'):
                attr['props'].append(k)

        # Get methods
        for k,v in inspect.getmembers(self.__class__, callable):
            if hasattr(v,'_rogueExposed'):
                attr['funcs'][k] = {'args'   : [a for a in inspect.getfullargspec(v).args if a != 'self'],
                                    'kwargs' : inspect.getfullargspec(v).kwonlyargs}

        return (pr.VirtualFactory, (attr,))

    def __contains__(self, item):
        return item in self._nodes.values()

    def add(self,node):
        """Add node as sub-node"""

        # Special case if list (or iterable of nodes) is passed
        if isinstance(node, collections.Iterable) and all(isinstance(n, Node) for n in node):
            for n in node:
                self.add(n)
            return

        # Fail if added to a non device node (may change in future)
        if not isinstance(self,pr.Device):
            raise NodeError('Attempting to add node with name %s to non device node %s.' % 
                             (node.name,self.name))

        # Fail if root already exists
        if self._root is not None:
            raise NodeError('Error adding node with name %s to %s. Tree is already started.' % 
                             (node.name,self.name))

        # Error if added node already has a parent
        if node._parent is not None:
            raise NodeError('Error adding node with name %s to %s. Node is already attached.' % 
                             (node.name,self.name))

        # Names of all sub-nodes must be unique
        if node.name in self.__dir__():
            raise NodeError('Error adding node with name %s to %s. Name collision.' % 
                             (node.name,self.name))

        self._nodes[node.name] = node 

    def addNode(self, nodeClass, **kwargs):
        self.add(nodeClass(**kwargs))

    def addNodes(self, nodeClass, number, stride, **kwargs):
        name = kwargs.pop('name')
        offset = kwargs.pop('offset')
        for i in range(number):
            self.add(nodeClass(name='{:s}[{:d}]'.format(name, i), offset=offset+(i*stride), **kwargs))
    
    @property
    def nodeList(self):
        """
        Get sub-nodes in a list
        """
        return([k for k,v in self._nodes.items()])

    def getNodes(self,typ,excTyp=None,incGroups=None,excGroups=None):
        """
        Get a filtered ordered dictionary of nodes.
        pass a class type to receive a certain type of node
        class type may be a string when called over Pyro4
        exc is a class type to exclude, 
        incGroups is an optional group or list of groups that this node must be part of
        excGroups is an optional group or list of groups that this node must not be part of
        """
        return odict([(k,n) for k,n in self._nodes.items() if (n.isinstance(typ) and \
                ((excTyp is None) or (not n.isinstance(excTyp))) and \
                n.filterByGroup(incGroups,excGroups))])

    @property
    def nodes(self):
        """
        Get a ordered dictionary of all nodes.
        """
        return self._nodes

    @property
    def variables(self):
        """
        Return an OrderedDict of the variables but not commands (which are a subclass of Variable
        """
        return self.getNodes(typ=pr.BaseVariable,excTyp=pr.BaseCommand)

    def variablesByGroup(self,incGroups=None,excGroups=None):
        """
        Return an OrderedDict of the variables but not commands (which are a subclass of Variable
        Pass list of include and / or exclude groups
        """
        return self.getNodes(typ=pr.BaseVariable,excTyp=pr.BaseCommand,incGroups=incGroups,excGroups=excGroups)

    @property
    def variableList(self):
        """
        Get a recursive list of variables and commands.
        """
        lst = []
        for key,value in self._nodes.items():
            if value.isinstance(pr.BaseVariable):
                lst.append(value)
            else:
                lst.extend(value.variableList)
        return lst

    @property
    def commands(self):
        """
        Return an OrderedDict of the Commands that are children of this Node
        """
        return self.getNodes(typ=pr.BaseCommand)

    def commandsByGroup(self,incGroups=None,excGroups=None):
        """
        Return an OrderedDict of the variables but not commands (which are a subclass of Variable
        Pass list of include and / or exclude groups
        """
        return self.getNodes(typ=pr.BaseCommand,incGroups=incGroups,excGroups=excGroups)

    @property
    def devices(self):
        """
        Return an OrderedDict of the Devices that are children of this Node
        """
        return self.getNodes(pr.Device)

    def devicesByGroup(self,incGroups=None,excGroups=None):
        """
        Return an OrderedDict of the Devices that are children of this Node
        Pass list of include and / or exclude groups
        """
        return self.getNodes(pr.Device,incGroups=incGroups,excGroups=excGroups)

    @property
    def deviceList(self):
        """
        Get a recursive list of devices
        """
        lst = []
        for key,value in self._nodes.items():
            if value.isinstance(pr.Device):
                lst.append(value)
                lst.extend(value.deviceList)
        return lst

    @property
    def parent(self):
        """
        Return parent node or NULL if no parent exists.
        """
        return self._parent

    @property
    def root(self):
        """
        Return root node of tree.
        """
        return self._root

    def node(self, path):
        return attrHelper(self._nodes,path)

    @property
    def isDevice(self):
        return self.isinstance(pr.Device)

    @property
    def isVariable(self):
        return (self.isinstance(pr.BaseVariable) and (not self.isinstance(pr.BaseCommand)))

    @property
    def isCommand(self):
        return self.isinstance(pr.BaseCommand)

    def find(self, *, recurse=True, typ=None, **kwargs):
        """ 
        Find all child nodes that are a base class of 'typ'
        and whose properties match all of the kwargs.
        For string properties, accepts regexes.
        """
    
        if typ is None:
            typ = pr.Node

        found = []
        for node in self._nodes.values():
            if node.isinstance(typ):
                for prop, value in kwargs.items():
                    if not hasattr(node, prop):
                        break
                    attr = getattr(node, prop)
                    if isinstance(value, str):
                        if not re.match(value, attr):
                            break

                    else:
                        if inspect.ismethod(attr):
                            attr = attr()
                        if not value == attr:
                            break
                else:
                    found.append(node)
            if recurse:
                found.extend(node.find(recurse=recurse, typ=typ, **kwargs))
        return found

    def callRecursive(self, func, nodeTypes=None, **kwargs):
        # Call the function
        getattr(self, func)(**kwargs)

        if nodeTypes is None:
            nodeTypes = [pr.Node]

        # Recursively call the function
        for key, node in self._nodes.items():
            if any(isinstance(node, typ) for typ in nodeTypes):
                node.callRecursive(func, nodeTypes, **kwargs)

    # this might be useful
    def makeRecursive(self, func, nodeTypes=None):
        def closure(**kwargs):
            self.callRecursive(func, nodeTypes, **kwargs)
        return closure

    def isinstance(self,typ):
        return isinstance(self,typ)

    def _rootAttached(self,parent,root):
        """Called once the root node is attached."""
        self._parent = parent
        self._root   = root
        self._path   = parent.path + '.' + self.name
        self._log    = logInit(cls=self,name=self._name,path=self._path)

        # Inherit groups from parent
        for grp in parent.groups:
            self.addToGroup(grp)

    def _exportNodes(self,daemon):
        for k,n in self._nodes.items():
            daemon.register(n)
            n._exportNodes(daemon)

    def _getDict(self,modes,incGroups,excGroups):
        """
        Get variable values in a dictionary starting from this level.
        Attributes that are Nodes are recursed.
        modes is a list of variable modes to include.
        """
        data = odict()
        for key,value in self._nodes.items():
            if value.filterByGroup(incGroups,excGroups):
                nv = value._getDict(modes=modes,incGroups=incGroups,excGroups=excGroups)
                if nv is not None:
                    data[key] = nv

        if len(data) == 0:
            return None
        else:
            return data

    def _setDict(self,d,writeEach,modes,incGroups,excGroups):
        for key, value in d.items():
            nlist = nodeMatch(self._nodes,key)

            if nlist is None or len(nlist) == 0:
                self._log.error("Entry {} not found".format(key))
            else:
                for n in nlist:
                    if n.filterByGroup(incGroups,excGroups):
                        n._setDict(value,writeEach,modes,incGroups,excGroups)

    def _setTimeout(self,timeout):
        pass


def attrHelper(nodes,name):
    """
    Return a single item or a list of items matching the passed

    name. If the name is an exact match to a single item in the list
    then return it. Otherwise attempt to find items which match the 
    passed name, but are array entries: name[n]. Return these items
    as a list
    """
    if name in nodes:
        return nodes[name]
    else:
        ret = odict()
        rg = re.compile('{:s}\\[(.*?)\\]'.format(name))
        for k,v in nodes.items():
            m = rg.match(k)
            if m:
                key = m.group(1)
                if key.isdigit():
                    key = int(key)
                ret[key] = v

        if len(ret) == 0:
            return None
        else:
            return ret


def nodeMatch(nodes,name):
    """
    Return a list of nodes which match the given name. The name can either
    be a single value or a list accessor:
        value
        value[9]
        value[0:1]
        value[*]
    """

    # First check to see if unit matches a node name
    # needed when [ and ] are in a variable or device name
    if name in nodes:
        return [nodes[name]]

    fields = re.split('\[|\]',name)

    # Wildcard
    if len(fields) > 1 and (fields[1] == '*' or fields[1] == ':'):
        return nodeMatch(nodes,fields[0])
    else:
        ah = attrHelper(nodes,fields[0])

        # None or exact match is an error
        if ah is None or not isinstance(ah,odict):
            return None

        # Non integer keys is an error
        if any(not isinstance(k,int) for k in ah.keys()):
            return None

        # no slicing, return list
        if len(fields) == 1:
            return [v for k,v in ah.items()]

        # Indexed ordered dictionary returned
        # Convert to list with gaps = None and apply slicing
        idxLast = max(ah)

        ret = [None] * (idxLast+1)
        for i,n in ah.items():
            ret[i] = n

        try:
            r = eval('ret[{}]'.format(fields[1]))
        except:
            r = None

        if r is None or any(v == None for v in r):
            return None
        elif isinstance(r,collections.Iterable):
            return r
        else:
            return [r]

<|MERGE_RESOLUTION|>--- conflicted
+++ resolved
@@ -161,7 +161,6 @@
 
     @property
     def hidden(self):
-<<<<<<< HEAD
         """ Return true if this node is a member of the Hidden group """
         return self.inGroup('Hidden')
 
@@ -170,21 +169,6 @@
         """ Add or remove node from the Hidden group """
         if hidden is True:
             self.addToGroup('Hidden')
-=======
-        return (self.visibility == 0)
-
-    @hidden.setter
-    def hidden(self, value):
-        if value is True:
-            self._visibility = 0
-        else:
-            self._visibility = 25
-
-    @property
-    def visibility(self):
-        if self._parent is None or self._parent == self:
-            return self._visibility
->>>>>>> 71e4de53
         else:
             self.delFromGroup('Hidden')
 
@@ -486,8 +470,8 @@
         for key,value in self._nodes.items():
             if value.filterByGroup(incGroups,excGroups):
                 nv = value._getDict(modes=modes,incGroups=incGroups,excGroups=excGroups)
-                if nv is not None:
-                    data[key] = nv
+            if nv is not None:
+                data[key] = nv
 
         if len(data) == 0:
             return None
