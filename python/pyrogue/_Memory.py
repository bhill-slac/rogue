import pyrogue as pr
import rogue.interfaces.memory as rim
import threading
from collections import OrderedDict as odict


class MemoryDevice(pr.Device):
    def __init__(self, *, base=pr.UInt, wordBitSize=4, stride=4, verify=True, **kwargs):
        super().__init__(hidden=True, **kwargs)

        self._lockCnt = 0
        self._base = base
        self._wordBitSize = wordBitSize
        self._stride = stride
        self._verify = verify
        self._mask = base.blockMask(wordBitSize)

        self._setBlocks = odict()
        self._wrBlocks = odict() # parsed from yaml
        self._verBlocks = odict()
        self._wrData = odict() # byte arrays written
        self._verData = odict() # verify data wread back

    def __mask(self, ba):
        return bytearray(x&y for x,y in zip(self._mask, ba))

    def _buildBlocks(self):
        pass

    def _setOrExec(self, d, writeEach, modes):
        # Parse comma separated values at each offset (key) in d
        with self._memLock:
            self._setBlocks[0] = [i for i in range(2**14)]
            #for offset, values in d.items():
            #    self._setBlocks[offset] = [self._base.fromString(s) for s in values.split(',')]


    def writeBlocks(self, force=False, recurse=True, variable=None):
        if not self.enable.get(): return

        with self._memLock:
            self._wrBlocks = self._setBlocks
            
            for offset, values in self._setBlocks.items():
                wdata = self._rawTxnChunker(offset, values, self._base, self._stride, self._wordBitSize, rim.Write)
                if self._verify:
                    self._wrData[offset] = wdata

            # clear out wrBlocks when done
            self._setBlocks = odict()
        

    def verifyBlocks(self, recurse=True, variable=None):
        if not self.enable.get(): return

        with self._memLock:
            for offset, ba in self._wrData.items():
                self._verData[offset] = bytearray(len(ba))
                self._rawTxnChunker(offset, self._verData[offset], rim.Verify)

            self._wrData = odict()
            self._verBlocks = self._wrBlocks


<<<<<<< HEAD
    def checkBlocks(self, varUpdate=True, recurse=True, variable=None):
        with self._memLock:
            # Wait for all txns to complete
            self._waitTransaction(0)

            # Error check?
            error = self._getError()
            self._setError(0)

            # Convert the read verfiy data back to the natic type
            checkBlocks = {offset: [self._base.fromBlock(self.__mask(ba[i:i+self._stride]))
                                          for i in range(0, len(ba), self._stride)
                                          for offset, ba in self._verData.items()]}

            # Do verify if necessary
            if len(self._verBlocks) > 0:
                # Compare wrData with verData
                if self._verBlocks != checkBlocks:
                    msg = 'Local - Verify \n'
                    msg += '\n'.join(f'{x:#02x} - {y:#02x}'
                                     for x,y in zip(self._verBlocks.values(), self._checkBlocks.values()))


            # destroy the txn maps when done with verify
            self._verBlocks = odict()
            self._verData = odict()
=======
    def checkBlocks(self, recurse=True, variable=None):
        print(f'Checking blocks in {self.path}, blocks: {self._blocks}')
        pr.Device.checkBlocks(self, recurse=recurse, variable=variable)
>>>>>>> b64b3911


    def readBlocks(self, recurse=True, variable=None):
        pass
<|MERGE_RESOLUTION|>--- conflicted
+++ resolved
@@ -61,9 +61,7 @@
             self._wrData = odict()
             self._verBlocks = self._wrBlocks
 
-
-<<<<<<< HEAD
-    def checkBlocks(self, varUpdate=True, recurse=True, variable=None):
+    def checkBlocks(self, recurse=True, variable=None):
         with self._memLock:
             # Wait for all txns to complete
             self._waitTransaction(0)
@@ -89,11 +87,6 @@
             # destroy the txn maps when done with verify
             self._verBlocks = odict()
             self._verData = odict()
-=======
-    def checkBlocks(self, recurse=True, variable=None):
-        print(f'Checking blocks in {self.path}, blocks: {self._blocks}')
-        pr.Device.checkBlocks(self, recurse=recurse, variable=variable)
->>>>>>> b64b3911
 
 
     def readBlocks(self, recurse=True, variable=None):
