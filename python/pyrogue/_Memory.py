--- conflicted
+++ resolved
@@ -35,7 +35,7 @@
         self._lockCnt = 0
 
         if isinstance(base, pr.Model):
-            self._base = base
+        self._base = base
         else:
             self._base = base(wordBitSize)
 
@@ -68,13 +68,8 @@
             #print(f'get() self._wordBitSize={self._wordBitSize}')
             data = self._rawTxnChunker(offset=offset, data=None, base=self._base, stride=self._stride, wordBitSize=self._wordBitSize, txnType=rim.Read, numWords=numWords)
             self._waitTransaction(0)
-<<<<<<< HEAD
-            self._setError(0)
+            self._clearError()
             return [self._base.fromBytes(data[i:i+self._stride])
-=======
-            self._clearError()
-            return [self._base.fromBytes(data[i:i+self._stride], self._wordBitSize)
->>>>>>> 719a53b9
                     for i in range(0, len(data), self._stride)]
 
 
