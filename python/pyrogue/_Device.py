--- conflicted
+++ resolved
@@ -374,11 +374,6 @@
 
     def _rootAttached(self, parent, root):
         pr.Node._rootAttached(self, parent, root)
-<<<<<<< HEAD
-
-        self._buildBlocks()
-=======
->>>>>>> 0f8039aa
 
         for key,value in self._nodes.items():
             value._rootAttached(self,root)
