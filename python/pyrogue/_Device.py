--- conflicted
+++ resolved
@@ -286,12 +286,7 @@
         checkEach = checkEach or self.forceCheckEach
 
         if variable is not None:
-<<<<<<< HEAD
-            for b,v in self._getBlocks(variable).items():
-                b.startTransaction(rim.Write, True, checkEach, v[0], v[1])
-=======
             variable._block.startTransaction(rim.Write, True, checkEach, variable._lowByte, variable._highByte)
->>>>>>> eaf140f9
 
         else:
             for block in self._blocks:
@@ -311,12 +306,7 @@
         checkEach = checkEach or self.forceCheckEach
 
         if variable is not None:
-<<<<<<< HEAD
-            for b,v in self._getBlocks(variable).items():
-                b.startTransaction(rim.Verify, False, checkEach, 0, -1) # Verify range is set by previous write
-=======
             variable._block.startTransaction(rim.Verify, False, checkEach, 0, -1) # Verify range is set by previous write
->>>>>>> eaf140f9
 
         else:
             for block in self._blocks:
@@ -336,12 +326,7 @@
         checkEach = checkEach or self.forceCheckEach
 
         if variable is not None:
-<<<<<<< HEAD
-            for b,v in self._getBlocks(variable).items():
-                b.startTransaction(rim.Read, False, checkEach, v[0], v[1])
-=======
             variable._block.startTransaction(rim.Read, False, checkEach, variable._lowByte, variable._highByte)
->>>>>>> eaf140f9
 
         else:
             for block in self._blocks:
@@ -354,23 +339,12 @@
 
     def checkBlocks(self, recurse=True, variable=None):
         """Check errors in all blocks and generate variable update notifications"""
-<<<<<<< HEAD
-        #self._log.debug(f'Calling {self.path}.checkBlocks(recurse={recurse}, variable={variable}')
-
-        #with self.root.updateGroup():
-
-        # Process local blocks
-        if variable is not None:
-            for b,v in self._getBlocks(variable).items():
-                b.checkTransaction()
-=======
         self._log.debug(f'Calling {self.path}.checkBlocks(recurse={recurse}, variable={variable}')
 
         #with self.root.updateGroup():
 
         if variable is not None:
             variable._block.checkTransaction()
->>>>>>> eaf140f9
 
         else:
             for block in self._blocks:
@@ -470,35 +444,6 @@
             # If we get here an error has occurred
             raise pr.MemoryError (name=self.name, address=offset|self.address, msg=self._getError())
 
-<<<<<<< HEAD
-
-    def _getBlocks(self, variables):
-        """
-        Get a list of unique blocks from a list of Variables. 
-        The returned dictionary has the block as the key with each block associated
-        with a list. The first list item is the low byte associated with the variable list,
-        the second is the high byte associated with the variable list.
-        Variables must belong to this device!
-        """
-        if isinstance(variables, pr.BaseVariable):
-            return {variables._block: [variables._lowByte, variables._highByte]}
-
-        blocks = {}
-
-        for v in variables:
-            if v.parent is not self:
-                raise DeviceError(
-                    f'Variable {v.path} passed to {self.path}._getBlocks() is not a member of {self.path}')
-            if v._block not in blocks:
-                blocks[v._block] = [v._lowByte, v._highByte]
-            else:
-                if lowByte  < blocks[v._block][0]: blocks[v._block][0] = lowByte
-                if highByte > blocks[v._block][1]: blocks[v._block][1] = highByte
-
-        return blocks
-
-=======
->>>>>>> eaf140f9
     def _buildBlocks(self):
         remVars = []
 
@@ -546,21 +491,12 @@
 
                         blk = {'offset':b.offset, 'size':b.size, 'vars':[n], 'block':b}
                         break
-<<<<<<< HEAD
 
                 # Block not found
                 if blk is None:
                     blk = {'offset':n.offset, 'size':n.varBytes, 'vars':[n], 'block':None}
                     blocks.append(blk)
 
-=======
-
-                # Block not found
-                if blk is None:
-                    blk = {'offset':n.offset, 'size':n.varBytes, 'vars':[n], 'block':None}
-                    blocks.append(blk)
-
->>>>>>> eaf140f9
         # Clear pre-made list
         self._custBlocks = []
 
