#-----------------------------------------------------------------------------
# Title      : PyRogue base module - Root Class
#-----------------------------------------------------------------------------
# This file is part of the rogue software platform. It is subject to
# the license terms in the LICENSE.txt file found in the top-level directory
# of this distribution and at:
#    https://confluence.slac.stanford.edu/display/ppareg/LICENSE.html.
# No part of the rogue software platform, including this file, may be
# copied, modified, propagated, or distributed except according to the terms
# contained in the LICENSE.txt file.
#-----------------------------------------------------------------------------
import sys
import os
import glob
import rogue
import rogue.interfaces.memory as rim
import threading
import logging
import pyrogue as pr
import pyrogue.interfaces
import functools as ft
import time
import queue
import jsonpickle
import zipfile
import traceback
import datetime
from contextlib import contextmanager

SystemLogInit = '[]'


class RootLogHandler(logging.Handler):
    """ Class to listen to log entries and add them to syslog variable"""
    def __init__(self,*, root):
        logging.Handler.__init__(self)
        self._root = root

    def emit(self,record):

        if not self._root.running:
            return

        with self._root.updateGroup():
            try:
                se = { 'created'     : record.created,
                       'name'        : record.name,
                       'message'     : str(record.msg),
                       'exception'   : None,
                       'traceBack'   : None,
                       'levelName'   : record.levelname,
                       'levelNumber' : record.levelno }

                if record.exc_info is not None:
                    se['exception'] = record.exc_info[0].__name__
                    se['traceBack'] = []

                    for tb in traceback.format_tb(record.exc_info[2]):
                        se['traceBack'].append(tb.rstrip())

                # System log is a running json encoded list
                # Need to remove list terminator ']' and add new entry + list terminator
                with self._root.SystemLog.lock:
                    msg =  self._root.SystemLog.value()[:-1]

                    # Only add a comma and return if list is not empty
                    if len(msg) > 1:
                        msg += ',\n'

                    msg += jsonpickle.encode(se) + ']'
                    self._root.SystemLog.set(msg)
                    #print(f"Error: {msg}")

                # Log to database
                if self._root._sqlLog is not None:
                    self._root._sqlLog.logSyslog(se)

            except Exception as e:
                print("-----------Error Logging Exception -------------")
                print(e)
                print(traceback.print_exc(file=sys.stdout))
                print("-----------Original Error-----------------------")
                print(self.format(record))
                print("------------------------------------------------")


class Root(rogue.interfaces.stream.Master,pr.Device):
    """
    Class which serves as the root of a tree of nodes.
    The root is the interface point for tree level access and updates.
    The root is a stream master which generates frames containing tree
    configuration and status values. This allows configuration and status
    to be stored in data files.
    """

    def __enter__(self):
        """Root enter."""

        if self._running:
            print("")
            print("=======================================================================")
            print("Detected 'with Root() as root' call after start() being called in")
            print("Root's __init__ method. It is no longer recommended to call")
            print("start() in a Root class's init() method! Instead start() should")
            print("be re-implemented to startup sub-modules such as epics!")
            print("=======================================================================")
        else:
            self.start()
        return self

    def __exit__(self, exc_type, exc_value, traceback):
        """Root exit."""
        self.stop()

    def __init__(self, *,
                 name=None,
                 description='',
                 expand=True,
                 timeout=1.0,
                 initRead=False,
                 initWrite=False,
                 pollEn=True,
                 serverPort=0,  # 9099 is the default, 0 for auto
                 sqlUrl=None,
                 streamIncGroups=None,
                 streamExcGroups=['NoStream'],
                 sqlIncGroups=None,
                 sqlExcGroups=['NoSql']):
        """Init the node with passed attributes"""
        rogue.interfaces.stream.Master.__init__(self)
        print("Creating Root w/ pollEn=%s and serverPort=%s ..." % (pollEn, serverPort))

        # Store startup parameters
        self._timeout         = timeout
        self._initRead        = initRead
        self._initWrite       = initWrite
        self._pollEn          = pollEn
        self._serverPort      = serverPort
        self._sqlUrl          = sqlUrl
        self._streamIncGroups = streamIncGroups
        self._streamExcGroups = streamExcGroups
        self._sqlIncGroups    = sqlIncGroups
        self._sqlExcGroups    = sqlExcGroups
        self._doHeartbeat     = True # Backdoor flag

        # Create log listener to add to SystemLog variable
        formatter = logging.Formatter("%(msg)s")
        handler = RootLogHandler(root=self)
        handler.setFormatter(formatter)
        self._logger = logging.getLogger('pyrogue')
        self._logger.addHandler(handler)

        # Running status
        self._running = False

        # Polling worker
        self._pollQueue = self._pollQueue = pr.PollQueue(root=self)

        # Zeromq server
        self._zmqServer  = None

        # List of variable listeners
        self._varListeners  = []
        self._varListenLock = threading.Lock()

        # Variable update worker
        self._updateQueue = queue.Queue()
        self._updateThread = None
        self._updateLock   = threading.Lock()
        self._updateCount  = {}
        self._updateList   = {}

        # SQL URL
        self._sqlLog = None

        # Init
        pr.Device.__init__(self, name=name, description=description, expand=expand)

        # Variables
        self.add(pr.LocalVariable(name='RogueVersion', value=rogue.Version.current(), mode='RO', hidden=False,
                 description='Rogue Version String'))

        self.add(pr.LocalVariable(name='RogueDirectory', value=os.path.dirname(pr.__file__), mode='RO', hidden=False,
                 description='Rogue Library Directory'))

        self.add(pr.LocalVariable(name='SystemLog', value=SystemLogInit, mode='RO', hidden=True, groups=['NoStream','NoSql','NoState'],
            description='String containing newline separated system logic entries'))

        self.add(pr.LocalVariable(name='ForceWrite', value=False, mode='RW', hidden=True,
            description='Configuration Flag To Always Write Non Stale Blocks For WriteAll, LoadConfig and setYaml'))

        self.add(pr.LocalVariable(name='InitAfterConfig', value=False, mode='RW', hidden=True,
            description='Configuration Flag To Execute Initialize after LoadConfig or setYaml'))

        self.add(pr.LocalVariable(name='Time', value=0.0, mode='RO', hidden=True,
                 description='Current Time In Seconds Since EPOCH UTC'))

        self.add(pr.LinkVariable(name='LocalTime', value='', mode='RO', groups=['NoStream','NoSql','NoState'],
                 linkedGet=lambda: time.strftime("%Y-%m-%d %H:%M:%S %Z", time.localtime(self.Time.value())),
                 dependencies=[self.Time], description='Local Time'))

        self.add(pr.LocalVariable(name='PollEn', value=False, mode='RW',groups=['NoStream','NoSql','NoState'],
                                  localSet=lambda value: self._pollQueue.pause(not value),
                                  localGet=lambda: not self._pollQueue.paused()))

        # Commands
        self.add(pr.LocalCommand(name='WriteAll', function=self._write, hidden=False,
                                 description='Write all values to the hardware'))

        self.add(pr.LocalCommand(name="ReadAll", function=self._read, hidden=False,
                                 description='Read all values from the hardware'))

        self.add(pr.LocalCommand(name='SaveState', value='',
                                 function=lambda arg: self.saveYaml(name=arg,
                                                                    readFirst=True,
                                                                    modes=['RW','RO','WO'],
                                                                    incGroups=None,
                                                                    excGroups='NoState',
                                                                    autoPrefix='state',
                                                                    autoCompress=True),
                                 hidden=True,
                                 description='Save state to passed filename in YAML format'))

        self.add(pr.LocalCommand(name='DumpCfgVars', value='',
                                 function=lambda arg: self.remoteVariableDump(name=arg,
<<<<<<< HEAD
                                                                    modes=['RW','WO'],
                                                                    readFirst=True),
=======
                                                                    writableOnly=True, readFirst=True),
>>>>>>> d427281f
                                 hidden=False,
                                 description='Save a dump of the writable remote variable state'))

        self.add(pr.LocalCommand(name='SaveConfig', value='',
                                 function=lambda arg: self.saveYaml(name=arg,
                                                                    readFirst=True,
                                                                    modes=['RW','WO'],
                                                                    incGroups=None,
                                                                    excGroups='NoConfig',
                                                                    autoPrefix='config',
                                                                    autoCompress=False),
                                 hidden=True,
                                 description='Save configuration to passed filename in YAML format'))

        self.add(pr.LocalCommand(name='LoadConfig', value='',
                                 function=lambda arg: self.loadYaml(name=arg,
                                                                    writeEach=False,
                                                                    modes=['RW','WO'],
                                                                    incGroups=None,
                                                                    excGroups='NoConfig'),
                                 hidden=True,
                                 description='Read configuration from passed filename in YAML format'))

        self.add(pr.LocalCommand(name='RemoteVariableDump', value='',
<<<<<<< HEAD
                                 function=lambda arg: self.remoteVariableDump(name=arg,
                                                                              modes=['RW','WO','RO'],
                                                                              readFirst=True),
                                 hidden=False,
                                 description='Save a dump of the remote variable state'))

        self.add(pr.LocalCommand(name='RemoteConfigDump', value='',
                                 function=lambda arg: self.remoteVariableDump(name=arg,
                                                                              modes=['RW','WO'],
                                                                              readFirst=True),
                                 hidden=True,
=======
                                 function=lambda arg: self.remoteVariableDump(name=arg, writableOnly=False, readFirst=True ),
                                 hidden=False,
>>>>>>> d427281f
                                 description='Save a dump of the remote variable state'))


        self.add(pr.LocalCommand(name='Initialize', function=self.initialize, hidden=True,
                                 description='Generate a soft reset to each device in the tree'))

        self.add(pr.LocalCommand(name='HardReset', function=self.hardReset, hidden=True,
                                 description='Generate a hard reset to each device in the tree'))

        self.add(pr.LocalCommand(name='CountReset', function=self.countReset, hidden=True,
                                 description='Generate a count reset to each device in the tree'))

        self.add(pr.LocalCommand(name='ClearLog', function=self._clearLog, hidden=True,
                                 description='Clear the message log contained in the SystemLog variable'))

        self.add(pr.LocalCommand(name='SetYamlConfig', value='',
                                 function=lambda arg: self.setYaml(yml=arg,
                                                                   writeEach=False,
                                                                   modes=['RW','WO'],
                                                                   incGroups=None,
                                                                   excGroups='NoConfig'),
                                 hidden=True,
                                 description='Set configuration from passed YAML string'))

        self.add(pr.LocalCommand(name='GetYamlConfig', value=True, retValue='',
                                 function=lambda arg: self.getYaml(readFirst=arg,
                                                                   modes=['RW','WO'],
                                                                   incGroups=None,
                                                                   excGroups='NoConfig'),
                                 hidden=True,
                                 description='Get current configuration as YAML string. Pass read first arg.'))

        self.add(pr.LocalCommand(name='GetYamlState', value=True, retValue='',
                                 function=lambda arg: self.getYaml(readFirst=arg,
                                                                   modes=['RW','RO','WO'],
                                                                   incGroups=None,
                                                                   excGroups='NoState'),
                                 hidden=True,
                                 description='Get current state as YAML string. Pass read first arg.'))

        self.add(pr.LocalCommand(name='Restart', function=self._restart,
                                 description='Restart and reload the server application'))

        self.add(pr.LocalCommand(name='Exit', function=self._exit,
                                 description='Exit the server application'))


    def start(self, **kwargs):
        """Setup the tree. Start the polling thread."""

        if self._running:
            raise pr.NodeError("Root is already started! Can't restart!")

        # Deprecation Warning
        if len(kwargs) != 0:
            print("")
            print("==========================================================")
            print(" Passing startup args in start() method is now deprecated.")
            print(" Startup args should now be passed to the root creator.   ")
            print("    Example: pyrogue.Root(timeout=1.0, pollEn=True)       ")
            print("==========================================================")

            # Override startup parameters if passed in start()
            if 'streamIncGroups' in kwargs:
                self._streamIncGroups = kwargs['streamIncGroups']
            if 'streamExcGroups' in kwargs:
                self._streamExcGroups = kwargs['streamExcGroups']
            if 'sqlIncGroups'    in kwargs:
                self._sqlIncGroups    = kwargs['sqlIncGroups']
            if 'sqlExcGroups'    in kwargs:
                self._sqlExcGroups    = kwargs['sqlExcGroups']
            if 'timeout'         in kwargs:
                self._timeout         = kwargs['timeout']
            if 'initRead'        in kwargs:
                self._initRead        = kwargs['initRead']
            if 'initWrite'       in kwargs:
                self._initWrite       = kwargs['initWrite']
            if 'pollEn'          in kwargs:
                self._pollEn          = kwargs['pollEn']
            if 'serverPort'      in kwargs:
                self._serverPort      = kwargs['serverPort']
            if 'sqlUrl'          in kwargs:
                self._sqlUrl          = kwargs['sqlUrl']

        print("start: Starting Root w/ pollEn=%s and serverPort=%s ..." % (self._pollEn, self._serverPort))

        # Call special root level rootAttached
        self._rootAttached()

        # Get full list of Devices and Blocks
        tmpList = []
        for d in self.deviceList:
            tmpList.append(d)
            for b in d._blocks:
                if isinstance(b, rim.Block):
                    tmpList.append(b)

        # Sort the list by address/size
        tmpList.sort(key=lambda x: (x._reqSlaveId(), x.address, x.size))

        # Look for overlaps
        for i in range(1,len(tmpList)):

            self._log.debug("Comparing {} with address={:#x} to {} with address={:#x} and size={}".format(
                            tmpList[i].path,  tmpList[i].address,
                            tmpList[i-1].path,tmpList[i-1].address, tmpList[i-1].size))

            # Detect overlaps
            if (tmpList[i].size != 0) and (tmpList[i]._reqSlaveId() == tmpList[i-1]._reqSlaveId()) and \
               (tmpList[i].address < (tmpList[i-1].address + tmpList[i-1].size)):

                # Allow overlaps between Devices and Blocks if the Device is an ancestor of the Block and the block allows overlap.
                # Check for instances when device comes before block and when block comes before device
                if (not (isinstance(tmpList[i-1],pr.Device) and isinstance(tmpList[i],rim.Block) and (tmpList[i].path.find(tmpList[i-1].path) == 0 and tmpList[i].overlapEn))) and \
                        (not (isinstance(tmpList[i],pr.Device) and isinstance(tmpList[i-1],rim.Block) and (tmpList[i-1].path.find(tmpList[i].path) == 0 and tmpList[i-1].overlapEn))):

                    raise pr.NodeError("{} at address={:#x} overlaps {} at address={:#x} with size={}".format(
                                       tmpList[i].path,tmpList[i].address,
                                       tmpList[i-1].path,tmpList[i-1].address,tmpList[i-1].size))

        print("start: setTimeout %f" % self._timeout)
        # Set timeout if not default
        if self._timeout != 1.0:
            for key,value in self._nodes.items():
                value._setTimeout(self._timeout)

        # Start ZMQ server if enabled
        if self._serverPort is not None:
            self._zmqServer  = pr.interfaces.ZmqServer(root=self,addr="*",port=self._serverPort)
            self._serverPort = self._zmqServer.port()
            print("start: Started zmqServer on port %d" % self._serverPort)
        else:
            print("start: zmqServer not used.")

        # Start sql interface
        if self._sqlUrl is not None:
            self._sqlLog = pr.interfaces.SqlLogger(self._sqlUrl)

        # Start update thread
        self._running = True
        self._updateThread = threading.Thread(target=self._updateWorker)
        self._updateThread.start()

        # Start heartbeat
        if self._doHeartbeat:
            self._hbeatThread = threading.Thread(target=self._hbeatWorker)
            self._hbeatThread.start()

        # Start interfaces and protocols
        pr.Device._start(self)

        # Read current state
        if self._initRead:
            self._read()

        # Commit default values
        # Read did not override defaults because set values are cached
        if self._initWrite:
            self._write()

        # Start poller if enabled
        self._pollQueue._start()
        self.PollEn.set(self._pollEn)


    def stop(self):
        """Stop the polling thread. Must be called for clean exit."""

        self._running = False
        self._updateQueue.put(None)
        self._updateThread.join()

        if self._pollQueue:
            self._pollQueue._stop()

        if self._zmqServer is not None:
            self._zmqServer._stop()

        if self._sqlLog is not None:
            self._sqlLog._stop()

        pr.Device._stop(self)

    @property
    def serverPort(self):
        return self._serverPort

    @pr.expose
    @property
    def running(self):
        return self._running

    def addVarListener(self,func):
        """
        Add a variable update listener function.
        The variable and value structure will be passed as args: func(path,varValue)
        """
        with self._varListenLock:
            self._varListeners.append(func)

    @pr.expose
    def get(self,path):
        obj = self.getNode(path)
        return obj.get()

    @pr.expose
    def getDisp(self,path):
        obj = self.getNode(path)
        return obj.getDisp()

    @pr.expose
    def value(self,path):
        obj = self.getNode(path)
        return obj.value()

    @pr.expose
    def valueDisp(self,path):
        obj = self.getNode(path)
        return obj.valueDisp()

    @pr.expose
    def set(self,path,value):
        obj = self.getNode(path)
        return obj.set(value)

    @pr.expose
    def setDisp(self,path,value):
        obj = self.getNode(path)
        return obj.setDisp(value)

    @pr.expose
    def exec(self,path,arg):
        obj = self.getNode(path)
        return obj(arg)

    @contextmanager
    def updateGroup(self):
        tid = threading.get_ident()

        # At with call
        with self._updateLock:
            if tid not in self._updateCount:
                self._updateList[tid] = {}
                self._updateCount[tid] = 0

            self._updateCount[tid] += 1

        try:
            yield
        finally:

            # After with is done
            with self._updateLock:
                if self._updateCount[tid] == 1:
                    self._updateCount[tid] = 0
                    self._updateQueue.put(self._updateList[tid])
                    self._updateList[tid] = {}
                else:
                    self._updateCount[tid] -= 1

    @contextmanager
    def pollBlock(self):

        # At with call
        self._pollQueue._blockIncrement()

        # Return to block within with call
        try:
            yield
        finally:

            # After with is done
            self._pollQueue._blockDecrement()

    @pr.expose
    def waitOnUpdate(self):
        """
        Wait until all update queue items have been processed.
        """
        self._updateQueue.join()

    def hardReset(self):
        """Generate a hard reset on all devices"""
        super().hardReset()
        self._clearLog()

    def __reduce__(self):
        return pr.Node.__reduce__(self)

    @ft.lru_cache(maxsize=None)
    def getNode(self,path):
        obj = self

        if '.' in path:
            lst = path.split('.')

            if lst[0] != self.name and lst[0] != 'root':
                return None

            for a in lst[1:]:
                if not hasattr(obj,'node'):
                    return None
                obj = obj.node(a)

        elif path != self.name and path != 'root':
            return None

        return obj

    @pr.expose
    def saveAddressMap(self,fname,headerEn=False):

        # First form header
        # Changing these names here requires changing the createVariable() method in LibraryBase.cpp
        header  = "Path\t"
        header += "TypeStr\t"
        header += "Address\t"
        header += "Offset\t"
        header += "Mode\t"
        header += "BitOffset\t"
        header += "BitSize\t"
        header += "Minimum\t"
        header += "Maximum\t"
        header += "Enum\t"
        header += "OverlapEn\t"
        header += "Verify\t"
        header += "ModelId\t"
        header += "ByteReverse\t"
        header += "BitReverse\t"
        header += "BinPoint\t"
        header += "BulkEn\t"
        header += "UpdateNotify\t"
        header += "MemBaseName\t"
        header += "BlockName\t"
        header += "BlockSize\t"
        header += "NumValues\t"
        header += "ValueBits\t"
        header += "ValueStride\t"
        header += "Description"

        lines = []
        for v in self.variableList:
            if v.isinstance(pr.RemoteVariable):
                data  = "{}\t".format(v.path)
                data += "{}\t".format(v.typeStr)
                data += "{:#x}\t".format(v.address)
                data += "{:#x}\t".format(v.offset)
                data += "{}\t".format(v.mode)
                data += "{}\t".format(v.bitOffset)
                data += "{}\t".format(v.bitSize)
                data += "{}\t".format(v.minimum)
                data += "{}\t".format(v.maximum)
                data += "{}\t".format(v.enum)
                data += "{}\t".format(v.overlapEn)
                data += "{}\t".format(v.verify)
                data += "{}\t".format(v._base.modelId)
                data += "{}\t".format(v._base.isBigEndian)
                data += "{}\t".format(v._base.bitReverse)
                data += "{}\t".format(v._base.binPoint)
                data += "{}\t".format(v.bulkEn)
                data += "{}\t".format(v.updateNotify)
                data += "{}\t".format(v._block._reqSlaveName())
                data += "{}\t".format(v._block.path)
                data += "{:#x}\t".format(v._block.size)
                data += "{}\t".format(v._numValues())
                data += "{}\t".format(v._valueBits())
                data += "{}\t".format(v._valueStride())
                # Escape " characters
                description = v.description.replace('"',r'\"')
                # Escape \n characters and strip each line in the description field
                description = description.split('\n')
                description = '\\\n'.join([x.strip() for x in description])
                data += "{}".format(description)
                lines.append(data)

        with open(fname,'w') as f:

            if headerEn:
                f.write('// #############################################\n')
                f.write('// Auto Generated Header File From Rogue\n')
                f.write('// #############################################\n')
                f.write('#ifndef __ROGUE_ADDR_MAP_H__\n')
                f.write('#define __ROGUE_ADDR_MAP_H__\n\n')
                f.write(f'#define ROGUE_ADDR_MAP "{header}|"\\\n')

                for line in lines:
                    f.write(f'     "{line}|"\\\n')

                f.write('\n#endif\n')
            else:
                f.write(header + '\n')
                for line in lines:
                    f.write(line + '\n')

    @pr.expose
    def saveVariableList(self,fname,polledOnly=False,incGroups=None):
        with open(fname,'w') as f:
            f.write("Path\t")
            f.write("TypeStr\t")
            f.write("Mode\t")
            f.write("Enum\t")
            f.write("PollInterval\t")
            f.write("Groups\t")
            f.write("Description\n")

            for v in self.variableList:
                if ((not polledOnly) or (v.pollInterval > 0)) and v.filterByGroup(incGroups=incGroups,excGroups=None):
                    f.write("{}\t".format(v.path))
                    f.write("{}\t".format(v.typeStr))
                    f.write("{}\t".format(v.mode))
                    f.write("{}\t".format(v.enum))
                    f.write("{}\t".format(v.pollInterval))
                    f.write("{}\t".format(v.groups))
                    f.write("{}\n".format(v.description))


    def _hbeatWorker(self):
        while self._running:
            time.sleep(1)

            with self.updateGroup():
                self.Time.set(time.time())

    def _exit(self):
        self.stop()
        exit()

    def _restart(self):
        self.stop()
        py = sys.executable
        os.execl(py, py, *sys.argv)

    def _rootAttached(self):
        self._parent = self
        self._root   = self
        self._path   = self.name

        for key,value in self._nodes.items():
            value._rootAttached(self,self)

        self._buildBlocks()

        # Some variable initialization can run until the blocks are built
        for v in self.variables.values():
            v._finishInit()

    def _sendYamlFrame(self,yml):
        """
        Generate a frame containing the passed string.
        """
        b = bytearray(yml,'utf-8')
        frame = self._reqFrame(len(b),True)
        frame.write(b,0)
        self._sendFrame(frame)

    def streamYaml(self,modes=['RW','RO','WO'],incGroups=None,excGroups=None):
        """
        Generate a frame containing all variables values in yaml format.
        A hardware read is not generated before the frame is generated.
        incGroups is a list of groups that the variable must be a member
        of in order to be included in the stream. excGroups is a list of
        groups that the variable must not be a member of to include.
        excGroups takes precedence over incGroups. If excGroups or
        incGroups are None, the default set of stream include and
        exclude groups will be used as specified when the Root class was created.
        By default all variables are included, except for members of the NoStream group.
        """

        # Don't send if there are not any Slaves connected
        if self._slaveCount == 0:
            return

        # Inherit include and exclude groups from global if not passed
        if incGroups is None:
            incGroups = self._streamIncGroups
        if excGroups is None:
            excGroups = self._streamExcGroups

        self._sendYamlFrame(self.getYaml(readFirst=False,
                                         modes=modes,
                                         incGroups=incGroups,
                                         excGroups=excGroups))

    def _write(self):
        """Write all blocks"""
        self._log.info("Start root write")
        with self.pollBlock(), self.updateGroup():
            self.writeBlocks(force=self.ForceWrite.value(), recurse=True)
            self._log.info("Verify root read")
            self.verifyBlocks(recurse=True)
            self._log.info("Check root read")
            self.checkBlocks(recurse=True)

        self._log.info("Done root write")
        return True

    def _read(self):
        """Read all blocks"""
        self._log.info("Start root read")
        with self.pollBlock(), self.updateGroup():
            self.readBlocks(recurse=True)
            self._log.info("Check root read")
            self.checkBlocks(recurse=True)

        self._log.info("Done root read")
        return True

    def saveYaml(self,name,readFirst,modes,incGroups,excGroups,autoPrefix,autoCompress):
        """Save YAML configuration/status to a file. Called from command"""

        # Auto generate name if no arg
        if name is None or name == '':
            name = datetime.datetime.now().strftime(autoPrefix + "_%Y%m%d_%H%M%S.yml")

            if autoCompress:
                name += '.zip'

        yml = self.getYaml(readFirst=readFirst,modes=modes,incGroups=incGroups,excGroups=excGroups)

        if name.split('.')[-1] == 'zip':
            with zipfile.ZipFile(name, 'w', compression=zipfile.ZIP_LZMA) as zf:
                with zf.open(os.path.basename(name[:-4]),'w') as f:
                    f.write(yml.encode('utf-8'))
        else:
            with open(name,'w') as f:
                f.write(yml)

        return True


    def loadYaml(self,name,writeEach,modes,incGroups,excGroups):
        """Load YAML configuration from a file. Called from command"""

        # Pass arg is a python list
        if isinstance(name,list):
            rawlst = name

        # Passed arg is a comma separated list of files
        elif ',' in name:
            rawlst = name.split(',')

        # Not a list
        else:
            rawlst = [name]

        # Init final list
        lst = []

        # Iterate through raw list and look for directories
        for rl in rawlst:

            # Name ends with .yml or .yaml
            if rl[-4:] == '.yml' or rl[-5:] == '.yaml':
                lst.append(rl)

            # Entry is a zip file directory
            elif '.zip' in rl:
                base = rl.split('.zip')[0] + '.zip'
                sub = rl.split('.zip')[1][1:]

                # Open zipfile
                with zipfile.ZipFile(base, 'r', compression=zipfile.ZIP_LZMA) as myzip:

                    # Check if passed name is a directory, otherwise generate an error
                    if not any(x.startswith("%s/" % sub.rstrip("/")) for x in myzip.namelist()):
                        raise Exception("loadYaml: Invalid load file: {}, must be a directory or end in .yml or .yaml".format(rl))

                    else:

                        # Iterate through directory contents
                        for zfn in myzip.namelist():

                            # Filter by base directory
                            if zfn.find(sub) == 0:
                                spt = zfn.split('%s/' % sub.rstrip('/'))[1]

                                # Entry ends in .yml or *.yml and is in current directory
                                if '/' not in spt and (spt[-4:] == '.yml' or spt[-5:] == '.yaml'):
                                    lst.append(base + '/' + zfn)

            # Entry is a directory
            elif os.path.isdir(rl):
                dlst = glob.glob('{}/*.yml'.format(rl))
                dlst.extend(glob.glob('{}/*.yaml'.format(rl)))
                lst.extend(sorted(dlst))

            # Not a zipfile, not a directory and does not end in .yml
            else:
                raise Exception("loadYaml: Invalid load file: {}, must be a directory or end in .yml or .yaml".format(rl))

        # Read each file
        with self.pollBlock(), self.updateGroup():
            for fn in lst:
                d = pr.yamlToData(fName=fn)
                self._setDictRoot(d=d,writeEach=writeEach,modes=modes,incGroups=incGroups,excGroups=excGroups)

            if not writeEach:
                self._write()

        if self.InitAfterConfig.value():
            self.initialize()

        return True

    def getYaml(self,readFirst,modes,incGroups,excGroups):
        """
        Get current values as yaml data.
        modes is a list of variable modes to include.
        If readFirst=True a full read from hardware is performed.
        """
        if readFirst:
            self._read()
        return pr.dataToYaml({self.name:self._getDict(modes=modes,incGroups=incGroups,excGroups=excGroups)})

    def setYaml(self,yml,writeEach,modes,incGroups,excGroups):
        """
        Set variable values from a yaml file
        modes is a list of variable modes to act on.
        writeEach is set to true if accessing a single variable at a time.
        Writes will be performed as each variable is updated. If set to
        false a bulk write will be performed after all of the variable updates
        are completed. Bulk writes provide better performance when updating a large
        quantity of variables.
        """
        d = pr.yamlToData(yml)

        with self.pollBlock(), self.updateGroup():
            self._setDictRoot(d=d,writeEach=writeEach,modes=modes,incGroups=incGroups,excGroups=excGroups)

            if not writeEach:
                self._write()

        if self.InitAfterConfig.value():
            self.initialize()


<<<<<<< HEAD
    def remoteVariableDump(self,name,modes,readFirst):
=======
    def remoteVariableDump(self,name,writableOnly=False,readFirst=True):
>>>>>>> d427281f
        """Dump remote variable values to a file."""

        writableOnly = 'RO' not in modes
        # Auto generate name if no arg
        if name is None or name == '':
            name = datetime.datetime.now().strftime(("cfgdump_" if writableOnly else "regdump_")+"%Y%m%d_%H%M%S.txt")

        if readFirst:
            self._read()

        with open(name,'w') as f:
            for v in self.variableList:
<<<<<<< HEAD
                if hasattr(v,'_getDumpValue') and v.mode in modes:
=======
                if writableOnly and not v._mode in [ 'RW', 'WO' ]:
                    continue
                if readFirst and v._mode != 'WO':
                    v.get()
                if hasattr(v,'_getDumpValue'):
>>>>>>> d427281f
                    f.write(v._getDumpValue(False))

        return True


    def _setDictRoot(self,d,writeEach,modes,incGroups,excGroups):
        for key, value in d.items():

            # Attempt to get node
            node = self.getNode(key)

            # Call setDict on node
            if node is not None:
                node._setDict(d=value,writeEach=writeEach,modes=modes,incGroups=incGroups,excGroups=excGroups,keys=None)
            else:
                self._log.error("Entry {} not found".format(key))


    def _clearLog(self):
        """Clear the system log"""
        self.SystemLog.set(SystemLogInit)

    def _queueUpdates(self,var):
        tid = threading.get_ident()

        with self._updateLock:
            if tid not in self._updateCount:
                self._updateList[tid] = {}
                self._updateCount[tid] = 0

            self._updateList[tid][var.path] = var

            if self._updateCount[tid] == 0:
                self._updateQueue.put(self._updateList[tid])
                self._updateList[tid] = {}

    # Worker thread
    def _updateWorker(self):
        self._log.info("Starting update thread")
        strm = {}
        zmq  = {}

        while True:
            uvars = self._updateQueue.get()

            # Done
            if uvars is None:
                self._log.info("Stopping update thread")
                self._updateQueue.task_done()
                return

            # Process list
            elif len(uvars) > 0:
                self._log.debug(F'Process update group. Length={len(uvars)}. Entry={list(uvars.keys())[0]}')

                for p,v in uvars.items():
                    try:
                        self._log.debug(F"doUpdate {p}")
                        val = v._doUpdate()

                        # Add to stream
                        if self._slaveCount() != 0 and v.filterByGroup(self._streamIncGroups, self._streamExcGroups):
                            strm[p] = val

                        # Add to zmq publish
                        if not v.inGroup('NoServe'):
                            zmq[p] = val

                        # Call listener functions,
                        with self._varListenLock:
                            for func in self._varListeners:
                                func(p,val)

                        # Log to database
                        if self._sqlLog is not None and v.filterByGroup(self._sqlIncGroups, self._sqlExcGroups):
                            self._sqlLog.logVariable(p, val)

                    except Exception as e:
                        if v == self.SystemLog:
                            print("------- Error Executing Syslog Listeners -------")
                            print("Error: {}".format(e))
                            print("------------------------------------------------")
                        else:
                            pr.logException(self._log,e)

                self._log.debug(F"Done update group. Length={len(uvars)}. Entry={list(uvars.keys())[0]}")


                # Generate yaml stream
                try:
                    if len(strm) > 0:
                        self._sendYamlFrame(pr.dataToYaml(strm))
                        strm = {}

                except Exception as e:
                    pr.logException(self._log,e)

                # Send over zmq link
                if self._zmqServer is not None:
                    self._zmqServer._publish(jsonpickle.encode(zmq))
                zmq = {}

            # Set done
            self._updateQueue.task_done()<|MERGE_RESOLUTION|>--- conflicted
+++ resolved
@@ -223,12 +223,8 @@
 
         self.add(pr.LocalCommand(name='DumpCfgVars', value='',
                                  function=lambda arg: self.remoteVariableDump(name=arg,
-<<<<<<< HEAD
                                                                     modes=['RW','WO'],
                                                                     readFirst=True),
-=======
-                                                                    writableOnly=True, readFirst=True),
->>>>>>> d427281f
                                  hidden=False,
                                  description='Save a dump of the writable remote variable state'))
 
@@ -253,11 +249,10 @@
                                  description='Read configuration from passed filename in YAML format'))
 
         self.add(pr.LocalCommand(name='RemoteVariableDump', value='',
-<<<<<<< HEAD
                                  function=lambda arg: self.remoteVariableDump(name=arg,
                                                                               modes=['RW','WO','RO'],
                                                                               readFirst=True),
-                                 hidden=False,
+                                 hidden=True,
                                  description='Save a dump of the remote variable state'))
 
         self.add(pr.LocalCommand(name='RemoteConfigDump', value='',
@@ -265,10 +260,6 @@
                                                                               modes=['RW','WO'],
                                                                               readFirst=True),
                                  hidden=True,
-=======
-                                 function=lambda arg: self.remoteVariableDump(name=arg, writableOnly=False, readFirst=True ),
-                                 hidden=False,
->>>>>>> d427281f
                                  description='Save a dump of the remote variable state'))
 
 
@@ -905,11 +896,7 @@
             self.initialize()
 
 
-<<<<<<< HEAD
     def remoteVariableDump(self,name,modes,readFirst):
-=======
-    def remoteVariableDump(self,name,writableOnly=False,readFirst=True):
->>>>>>> d427281f
         """Dump remote variable values to a file."""
 
         writableOnly = 'RO' not in modes
@@ -922,15 +909,7 @@
 
         with open(name,'w') as f:
             for v in self.variableList:
-<<<<<<< HEAD
                 if hasattr(v,'_getDumpValue') and v.mode in modes:
-=======
-                if writableOnly and not v._mode in [ 'RW', 'WO' ]:
-                    continue
-                if readFirst and v._mode != 'WO':
-                    v.get()
-                if hasattr(v,'_getDumpValue'):
->>>>>>> d427281f
                     f.write(v._getDumpValue(False))
 
         return True
