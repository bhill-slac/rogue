--- conflicted
+++ resolved
@@ -461,13 +461,9 @@
                 self._log.info("Stopping update thread")
                 return
 
-<<<<<<< HEAD
             # Increment
             elif ent is True:
                 count += 1
-=======
-            self._log.info(F"Got update entry. Length={len(vlist)}.")
->>>>>>> ad918931
 
             # Decrement
             elif ent is False:
