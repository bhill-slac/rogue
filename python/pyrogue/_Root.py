#!/usr/bin/env python
#-----------------------------------------------------------------------------
# Title      : PyRogue base module - Root Class
#-----------------------------------------------------------------------------
# File       : pyrogue/_Root.py
# Created    : 2017-05-16
#-----------------------------------------------------------------------------
# This file is part of the rogue software platform. It is subject to 
# the license terms in the LICENSE.txt file found in the top-level directory 
# of this distribution and at: 
#    https://confluence.slac.stanford.edu/display/ppareg/LICENSE.html. 
# No part of the rogue software platform, including this file, may be 
# copied, modified, propagated, or distributed except according to the terms 
# contained in the LICENSE.txt file.
#-----------------------------------------------------------------------------
import sys
import os
import glob
import rogue.interfaces.memory
import threading
from collections import OrderedDict as odict
import logging
import pyrogue as pr
import pyrogue.interfaces
import functools as ft
import time
import queue
import jsonpickle
import zipfile
import traceback
import gzip
import datetime
from contextlib import contextmanager

SystemLogInit = '[]'

class RootLogHandler(logging.Handler):
    """ Class to listen to log entries and add them to syslog variable"""
    def __init__(self,*, root):
        logging.Handler.__init__(self)
        self._root = root

    def emit(self,record):

        if not self._root.running: return

        with self._root.updateGroup():
           try:
                se = { 'created'     : record.created,
                       'name'        : record.name,
                       'message'     : str(record.msg),
                       'exception'   : None,
                       'traceBack'   : None,
                       'levelName'   : record.levelname,
                       'levelNumber' : record.levelno }

                if record.exc_info is not None:
                    se['exception'] = record.exc_info[0].__name__
                    se['traceBack'] = []

                    for tb in traceback.format_tb(record.exc_info[2]):
                        se['traceBack'].append(tb.rstrip())

                # System log is a running json encoded list
                # Need to remove list terminator ']' and add new entry + list terminator
                with self._root.SystemLog.lock:
                    msg =  self._root.SystemLog.value()[:-1]

                    # Only add a comma and return if list is not empty
                    if len(msg) > 1:
                        msg += ',\n'

                    msg += jsonpickle.encode(se) + ']'
                    self._root.SystemLog.set(msg)

                # Log to database
                if self._root._sqlLog is not None:
                    self._root._sqlLog.logSyslog(se)

           except Exception as e:
               print("-----------Error Logging Exception -------------")
               print(e)
               print(traceback.print_exc(file=sys.stdout))
               print("-----------Original Error-----------------------")
               print(self.format(record))
               print("------------------------------------------------")

class Root(rogue.interfaces.stream.Master,pr.Device):
    """
    Class which serves as the root of a tree of nodes.
    The root is the interface point for tree level access and updats.
    The root is a stream master which generates frames containing tree
    configuration and status values. This allows confiuration and status
    to be stored in data files.
    """

    def __enter__(self):
        """Root enter."""

        if self._running:
            print("")
            print("=======================================================================")
            print("Detected 'with Root() as root' call after start() being called in")
            print("Root's __init__ method. It is no longer recommended to call")
            print("start() in a Root class's init() method! Instead start() should")
            print("be re-implemented to startup sub-modules such as epics!")
            print("=======================================================================")
        else:
            self.start()
        return self

    def __exit__(self, exc_type, exc_value, traceback):
        """Root exit."""
        self.stop()

    def __init__(self, *, 
                 name=None, 
                 description='', 
                 expand=True,
                 timeout=1.0,
                 initRead=False,
                 initWrite=False,
                 pollEn=True,
                 serverPort=0,  # 9099 is the default, 0 for auto
                 sqlUrl=None,
                 streamIncGroups=None,
                 streamExcGroups=['NoStream'],
                 sqlIncGroups=None,
                 sqlExcGroups=['NoSql']):
        """Init the node with passed attributes"""
        rogue.interfaces.stream.Master.__init__(self)

        # Store startup parameters
        self._timeout         = timeout
        self._initRead        = initRead
        self._initWrite       = initWrite
        self._pollEn          = pollEn
        self._serverPort      = serverPort
        self._sqlUrl          = sqlUrl
        self._streamIncGroups = streamIncGroups
        self._streamExcGroups = streamExcGroups
        self._sqlIncGroups    = sqlIncGroups
        self._sqlExcGroups    = sqlExcGroups
        self._doHeartbeat     = True # Backdoor flag

        # Create log listener to add to systemlog variable
        formatter = logging.Formatter("%(msg)s")
        handler = RootLogHandler(root=self)
        handler.setLevel(logging.ERROR)
        handler.setFormatter(formatter)
        self._logger = logging.getLogger('pyrogue')
        self._logger.addHandler(handler)

        # Running status
        self._running = False

        # Polling worker
        self._pollQueue = self._pollQueue = pr.PollQueue(root=self)

        # Zeromq server
        self._zmqServer  = None

        # List of variable listeners
        self._varListeners  = []
        self._varListenLock = threading.Lock()

        # Variable update worker
        self._updateQueue = queue.Queue()
        self._updateThread = None

        # SQL URL
        self._sqlLog = None

        # Init 
        pr.Device.__init__(self, name=name, description=description, expand=expand)

        # Variables
        self.add(pr.LocalVariable(name='RogueVersion', value=rogue.Version.current(), mode='RO', hidden=False,
                 description='Rogue Version String'))

        self.add(pr.LocalVariable(name='RogueDirectory', value=os.path.dirname(pr.__file__), mode='RO', hidden=False,
                 description='Rogue Library Directory'))

        self.add(pr.LocalVariable(name='SystemLog', value=SystemLogInit, mode='RO', hidden=True, groups=['NoStream','NoSql','NoState'],
            description='String containing newline seperated system logic entries'))

        self.add(pr.LocalVariable(name='ForceWrite', value=False, mode='RW', hidden=True,
            description='Configuration Flag To Always Write Non Stale Blocks For WriteAll, LoadConfig and setYaml'))

        self.add(pr.LocalVariable(name='InitAfterConfig', value=False, mode='RW', hidden=True,
            description='Configuration Flag To Execute Initialize after LoadConfig or setYaml'))

        self.add(pr.LocalVariable(name='Time', value=0.0, mode='RO', hidden=True,
                 description='Current Time In Seconds Since EPOCH UTC'))

        self.add(pr.LinkVariable(name='LocalTime', value='', mode='RO', groups=['NoStream','NoSql','NoState'],
                 linkedGet=lambda: time.strftime("%Y-%m-%d %H:%M:%S %Z", time.localtime(self.Time.value())),
                 dependencies=[self.Time], description='Local Time'))

        self.add(pr.LocalVariable(name='PollEn', value=False, mode='RW',groups=['NoStream','NoSql','NoState'],
                                  localSet=lambda value: self._pollQueue.pause(not value),
                                  localGet=lambda: not self._pollQueue.paused()))

        # Commands
        self.add(pr.LocalCommand(name='WriteAll', function=self._write, hidden=True,
                                 description='Write all values to the hardware'))

        self.add(pr.LocalCommand(name="ReadAll", function=self._read, hidden=True,
                                 description='Read all values from the hardware'))

        self.add(pr.LocalCommand(name='SaveState', value='', 
                                 function=lambda arg: self.saveYaml(name=arg,
                                                                    readFirst=True,
                                                                    modes=['RW','RO','WO'],
                                                                    incGroups=None,
                                                                    excGroups='NoState',
                                                                    autoPrefix='state',
                                                                    autoCompress=True),
                                 hidden=True,
                                 description='Save state to passed filename in YAML format'))

        self.add(pr.LocalCommand(name='SaveConfig', value='', 
                                 function=lambda arg: self.saveYaml(name=arg,
                                                                    readFirst=True,
                                                                    modes=['RW','WO'],
                                                                    incGroups=None,
                                                                    excGroups='NoConfig',
                                                                    autoPrefix='config',
                                                                    autoCompress=False),
                                 hidden=True,
                                 description='Save configuration to passed filename in YAML format'))

        self.add(pr.LocalCommand(name='LoadConfig', value='', 
                                 function=lambda arg: self.loadYaml(name=arg,
                                                                    writeEach=False,
                                                                    modes=['RW','WO'],
                                                                    incGroups=None,
                                                                    excGroups='NoConfig'),
                                 hidden=True,
                                 description='Read configuration from passed filename in YAML format'))

        self.add(pr.LocalCommand(name='Initialize', function=self.initialize, hidden=True,
                                 description='Generate a soft reset to each device in the tree'))

        self.add(pr.LocalCommand(name='HardReset', function=self.hardReset, hidden=True,
                                 description='Generate a hard reset to each device in the tree'))

        self.add(pr.LocalCommand(name='CountReset', function=self.countReset, hidden=True,
                                 description='Generate a count reset to each device in the tree'))

        self.add(pr.LocalCommand(name='ClearLog', function=self._clearLog, hidden=True,
                                 description='Clear the message log cntained in the SystemLog variable'))

        self.add(pr.LocalCommand(name='SetYamlConfig', value='', 
                                 function=lambda arg: self.setYaml(yml=arg,
                                                                   writeEach=False,
                                                                   modes=['RW','WO'],
                                                                   incGroups=None,
                                                                   excGroups='NoConfig'), 
                                 hidden=True,
                                 description='Set configuration from passed YAML string'))

        self.add(pr.LocalCommand(name='GetYamlConfig', value=True, retValue='',
                                 function=lambda arg: self.getYaml(readFirst=arg,
                                                                   modes=['RW','WO'],
                                                                   incGroups=None,
                                                                   excGroups='NoConfig'), 
                                 hidden=True,
                                 description='Get current configuration as YAML string. Pass read first arg.'))

        self.add(pr.LocalCommand(name='GetYamlState', value=True, retValue='',
                                 function=lambda arg: self.getYaml(readFirst=arg,
                                                                   modes=['RW','RO','WO'],
                                                                   incGroups=None,
                                                                   excGroups='NoState'), 
                                 hidden=True,
                                 description='Get current state as YAML string. Pass read first arg.'))

        self.add(pr.LocalCommand(name='Restart', function=self._restart,
                                 description='Restart and reload the server application'))

        self.add(pr.LocalCommand(name='Exit', function=self._exit,
                                 description='Exit the server application'))

    def start(self, **kwargs):
        """Setup the tree. Start the polling thread."""

        if self._running:
            raise pr.NodeError("Root is already started! Can't restart!")

        # Deprecation Warning
        if len(kwargs) != 0:
            print("")
            print("==========================================================")
            print(" Passing startup args in start() method is now depcreated.")
            print(" Startup args should now be passed to the root creator.")
            print("    Example: pyrogue.Root(timeout=1.0, pollEn=True")
            print("==========================================================")

            # Override startup parameters if passed in start()
            if 'streamIncGroups' in kwargs: self._streamIncGroups = kwargs['streamIncGroups']
            if 'streamExcGroups' in kwargs: self._streamExcGroups = kwargs['streamExcGroups']
            if 'sqlIncGroups'    in kwargs: self._sqlIncGroups    = kwargs['sqlIncGroups']
            if 'sqlExcGroups'    in kwargs: self._sqlExcGroups    = kwargs['sqlExcGroups']
            if 'timeout'         in kwargs: self._timeout         = kwargs['timeout']
            if 'initRead'        in kwargs: self._initRead        = kwargs['initRead']
            if 'initWrite'       in kwargs: self._initWrite       = kwargs['initWrite']
            if 'pollEn'          in kwargs: self._pollEn          = kwargs['pollEn']
            if 'serverPort'      in kwargs: self._serverPort      = kwargs['serverPort']
            if 'sqlUrl'          in kwargs: self._sqlUrl          = kwargs['sqlUrl']

        # Call special root level rootAttached
        self._rootAttached()

        # Get full list of Devices and Blocks
        tmpList = []
        for d in self.deviceList:
            tmpList.append(d)
            for b in d._blocks:
                if isinstance(b, pr.RemoteBlock):
                    tmpList.append(b)

        # Sort the list by address/size
        tmpList.sort(key=lambda x: (x.memBaseId, x.address, x.size))

        # Look for overlaps
        for i in range(1,len(tmpList)):

            self._log.debug("Comparing {} with address={:#x} to {} with address={:#x} and size={}".format(
                            tmpList[i].path,  tmpList[i].address,
                            tmpList[i-1].path,tmpList[i-1].address, tmpList[i-1].size))

            # Detect overlaps
            if (tmpList[i].size != 0) and (tmpList[i].memBaseId == tmpList[i-1].memBaseId) and \
               (tmpList[i].address < (tmpList[i-1].address + tmpList[i-1].size)):

                # Allow overlaps between Devices and Blocks if the Device is an ancestor of the Block and the block allows overlap.
                # Check for instances when device comes before block and when block comes before device 
                if (not (isinstance(tmpList[i-1],pr.Device) and isinstance(tmpList[i],pr.BaseBlock) and \
                         (tmpList[i].path.find(tmpList[i-1].path) == 0 and tmpList[i]._overlapEn))) and \
                   (not (isinstance(tmpList[i],pr.Device) and isinstance(tmpList[i-1],pr.BaseBlock) and \
                        (tmpList[i-1].path.find(tmpList[i].path) == 0 and tmpList[i-1]._overlapEn))):

                    raise pr.NodeError("{} at address={:#x} overlaps {} at address={:#x} with size={}".format(
                                       tmpList[i].path,tmpList[i].address,
                                       tmpList[i-1].path,tmpList[i-1].address,tmpList[i-1].size))

        # Set timeout if not default
        if self._timeout != 1.0:
            for key,value in self._nodes.items():
                value._setTimeout(self._timeout)

        # Server Start
        if self._serverPort is not None:
            self._zmqServer  = pr.interfaces.ZmqServer(root=self,addr="*",port=self._serverPort)
            self._serverPort = self._zmqServer.port()

        # Start sql interface
        if self._sqlUrl is not None:
            self._sqlLog = pr.interfaces.SqlLogger(self._sqlUrl)

        # Start update thread
        self._running = True
        self._updateThread = threading.Thread(target=self._updateWorker)
        self._updateThread.start()

        # Read current state
        if self._initRead:
            self._read()

        # Commit default values
        # Read did not override defaults because set values are cached
        if self._initWrite:
            self._write()

        # Start poller if enabled
        self._pollQueue._start()
        self.PollEn.set(self._pollEn)

        self._heartbeat()

    def stop(self):
        """Stop the polling thread. Must be called for clean exit."""
        self._running = False
        self._updateQueue.put(None)
        self._updateThread.join()

        if self._pollQueue:
            self._pollQueue.stop()

        if self._zmqServer is not None:
            self._zmqServer.close()

        if self._sqlLog is not None:
            self._sqlLog.stop()

    @property
    def serverPort(self):
        return self._serverPort

    @pr.expose
    @property
    def running(self):
        return self._running

    def addVarListener(self,func):
        """
        Add a variable update listener function.
        The variable and value structure will be passed as args: func(path,varValue)
        """
        with self._varListenLock:
            self._varListeners.append(func)

    @pr.expose
    def get(self,path):
        obj = self.getNode(path)
        return obj.get()

    @pr.expose
    def getDisp(self,path):
        obj = self.getNode(path)
        return obj.getDisp()

    @pr.expose
    def value(self,path):
        obj = self.getNode(path)
        return obj.value()

    @pr.expose
    def valueDisp(self,path):
        obj = self.getNode(path)
        return obj.valueDisp()

    @pr.expose
    def set(self,path,value):
        obj = self.getNode(path)
        return obj.set(value)

    @pr.expose
    def setDisp(self,path,value):
        obj = self.getNode(path)
        return obj.setDisp(value)

    @pr.expose
    def exec(self,path,arg):
        obj = self.getNode(path)
        return obj(arg)

    @contextmanager
    def updateGroup(self):

        # At wtih call
        self._updateQueue.put(True)

        # Return to block within with call
        try:
            yield
        finally:

            # After with is done
            self._updateQueue.put(False)

    @contextmanager
    def pollBlock(self):

        # At wtih call
        self._pollQueue._blockIncrement()

        # Return to block within with call
        try:
            yield
        finally:

            # After with is done
            self._pollQueue._blockDecrement()

    @pr.expose
    def waitOnUpdate(self):
        """
        Wait until all update queue items have been processed.
        """
        self._updateQueue.join()

    def hardReset(self):
        """Generate a hard reset on all devices"""
        super().hardReset()
        self._clearLog()

    def __reduce__(self):
        return pr.Node.__reduce__(self)

    @ft.lru_cache(maxsize=None)
    def getNode(self,path):
        obj = self

        if '.' in path:
            lst = path.split('.')

            if lst[0] != self.name and lst[0] != 'root':
                return None

            for a in lst[1:]:
                if not hasattr(obj,'node'):
                    return None
                obj = obj.node(a)

        elif path != self.name and path != 'root':
            return None

        return obj

    @pr.expose
    def saveAddressMap(self,fname):
        try:
            with open(fname,'w') as f:
                f.write("Path\t")
                f.write("TypeStr\t")
                f.write("Full Address\t")
                f.write("Device Offset\t")
                f.write("Mode\t")
                f.write("Bit Offset\t")
                f.write("Bit Size\t")
                f.write("Enum\t")
                f.write("Description\n")

                for v in self.variableList:
                    if v.isinstance(pr.RemoteVariable):
                        f.write("{}\t".format(v.path))
                        f.write("{}\t".format(v.typeStr))
                        f.write("{:#x}\t".format(v.address))
                        f.write("{:#x}\t".format(v.offset))
                        f.write("{}\t".format(v.mode))
                        f.write("{}\t".format(v.bitOffset))
                        f.write("{}\t".format(v.bitSize))
                        f.write("{}\t".format(v.enum))
                        f.write("{}\n".format(v.description))

        except Exception as e:
            pr.logException(self._log,e)

    @pr.expose
    def saveVariableList(self,fname,polledOnly=False,incGroups=None):
        try:
            with open(fname,'w') as f:
                f.write("Path\t")
                f.write("TypeStr\t")
                f.write("Mode\t")
                f.write("Enum\t")
                f.write("PollInterval\t")
                f.write("Groups\t")
                f.write("Description\n")

                for v in self.variableList:
                    if ((not polledOnly) or (v.pollInterval > 0)) and v.filterByGroup(incGroups=incGroups,excGroups=None):
                        f.write("{}\t".format(v.path))
                        f.write("{}\t".format(v.typeStr))
                        f.write("{}\t".format(v.mode))
                        f.write("{}\t".format(v.enum))
                        f.write("{}\t".format(v.pollInterval))
                        f.write("{}\t".format(v.groups))
                        f.write("{}\n".format(v.description))

        except Exception as e:
            pr.logException(self._log,e)

    def _heartbeat(self):
        if self._running and self._doHeartbeat:
            threading.Timer(1.0,self._heartbeat).start()
            self.Time.set(time.time())

    def _exit(self):
        self.stop()
        exit()

    def _restart(self):
        self.stop()
        py = sys.executable
        os.execl(py, py, *sys.argv)

    def _rootAttached(self):
        self._parent = self
        self._root   = self
        self._path   = self.name

        for key,value in self._nodes.items():
            value._rootAttached(self,self)

        self._buildBlocks()

        # Some variable initialization can run until the blocks are built
        for v in self.variables.values():
            v._finishInit()

    def _sendYamlFrame(self,yml):
        """
        Generate a frame containing the passed string.
        """
        b = bytearray(yml,'utf-8')
        frame = self._reqFrame(len(b),True)
        frame.write(b,0)
        self._sendFrame(frame)

    def streamYaml(self,modes=['RW','RO','WO'],incGroups=None,excGroups=None):
        """
        Generate a frame containing all variables values in yaml format.
        A hardware read is not generated before the frame is generated.
        Vlist can contain an optional list of variale paths to include in the
        stream. If this list is not NULL only these variables will be included.
        """

        # Don't send if there are not any Slaves connected
        if self._slaveCount == 0: return

        # Inherit include and exclude groups from global if not passed
        if incGroups is None: incGroups = self._streamIncGroups
        if excGroups is None: excGroups = self._streamExcGroups

        self._sendYamlFrame(self.getYaml(readFirst=False,
                                          modes=modes,
                                          incGroups=incGroups,
                                          excGroups=excGroups))

    def _write(self):
        """Write all blocks"""
        self._log.info("Start root write")
        with self.pollBlock(), self.updateGroup():
            try:
                self.writeBlocks(force=self.ForceWrite.value(), recurse=True)
                self._log.info("Verify root read")
                self.verifyBlocks(recurse=True)
                self._log.info("Check root read")
                self.checkBlocks(recurse=True)
            except Exception as e:
                pr.logException(self._log,e)
                return False

        self._log.info("Done root write")
        return True

    def _read(self):
        """Read all blocks"""
        self._log.info("Start root read")
        with self.pollBlock(), self.updateGroup():
            try:
                self.readBlocks(recurse=True)
                self._log.info("Check root read")
                self.checkBlocks(recurse=True)
            except Exception as e:
                pr.logException(self._log,e)
                return False

        self._log.info("Done root read")
        return True

    def saveYaml(self,name,readFirst,modes,incGroups,excGroups,autoPrefix,autoCompress):
        """Save YAML configuration/status to a file. Called from command"""

        # Auto generate name if no arg
        if name is None or name == '':
            name = datetime.datetime.now().strftime(autoPrefix + "_%Y%m%d_%H%M%S.yml")

            if autoCompress:
                name += '.gz'
        try:
            yml = self.getYaml(readFirst=readFirst,modes=modes,incGroups=incGroups,excGroups=excGroups)

            if name.split('.')[-1] == 'gz':
                with gzip.open(name,'w') as f: f.write(yml.encode('utf-8'))

            else:
                with open(name,'w') as f: f.write(yml)

        except Exception as e:
            pr.logException(self._log,e)
            return False

        return True


    def loadYaml(self,name,writeEach,modes,incGroups,excGroups):
        """Load YAML configuration from a file. Called from command"""

        # Pass arg is a python list
        if isinstance(name,list):
            rawlst = name

        # Passed arg is a comma seperated list of files
        elif ',' in name:
            rawlst = name.split(',')

        # Not a list
        else:
            rawlst = [name]

        # Init final list
        lst = []

        # Iterate through raw list and look for directories
        for rl in rawlst:

            # Name ends with .yml or .yaml
            if rl[-4:] == '.yml' or rl[-5:] == '.yaml': 
                lst.append(rl)

            # Entry is a zip file directory
            elif '.zip' in rl:
                base = rl.split('.zip')[0] + '.zip'
                sub = rl.split('.zip')[1][1:]

                # Open zipfile
                with zipfile.ZipFile(base, 'r') as myzip:

                    # Check if passed name is a directory, otherwise generate an error
                    if not any(x.startswith("%s/" % sub.rstrip("/")) for x in myzip.namelist()):
                        self._log.error("loadYaml: Invalid load file: {}, must be a directory or end in .yml or .yaml".format(rl))

                    else:

                        # Iterate through directory contents
                        for zfn in myzip.namelist():

                            # Filter by base directory
                            if zfn.find(sub) == 0:
                                spt = zfn.split('%s/' % sub.rstrip('/'))[1]

                                # Entry ends in .yml or *.yml and is in current directory 
                                if not '/' in spt and (spt[-4:] == '.yml' or spt[-5:] == '.yaml'): 
                                    lst.append(base + '/' + zfn)

            # Entry is a directory
            elif os.path.isdir(rl):
                dlst = glob.glob('{}/*.yml'.format(rl))
                dlst.extend(glob.glob('{}/*.yaml'.format(rl)))
                lst.extend(sorted(dlst))

            # Not a zipfile, not a directory and does not end in .yml
            else: 
                self._log.error("loadYaml: Invalid load file: {}, must be a directory or end in .yml or .yaml".format(rl))

        # Read each file
        try:
            with self.pollBlock(), self.updateGroup():
                for fn in lst:
<<<<<<< HEAD
                    self._log.debug("loadYaml: loading {}".format(fn))

                    if '.zip' in fn:
                        base = fn.split('.zip')[0] + '.zip'
                        sub = fn.split('.zip')[1][1:] # Strip leading '/'

                        with zipfile.ZipFile(base, 'r') as myzip:
                            with myzip.open(sub) as myfile:
                                d = pr.yamlToData(myfile.read())

                    else:
                        with open(fn,'r') as f:
                            d = pr.yamlToData(f.read())

=======
                    d = yamlToData(fName=fn)
>>>>>>> 7babd9d6
                    self._setDictRoot(d=d,writeEach=writeEach,modes=modes,incGroups=incGroups,excGroups=excGroups)

                if not writeEach: self._write()

            if self.InitAfterConfig.value():
                self.initialize()

        except Exception as e:
            pr.logException(self._log,e)
            return False

        return True

    def getYaml(self,readFirst,modes,incGroups,excGroups):
        """
        Get current values as yaml data.
        modes is a list of variable modes to include.
        If readFirst=True a full read from hardware is performed.
        """

        if readFirst: self._read()
        try:
            return pr.dataToYaml({self.name:self._getDict(modes=modes,incGroups=incGroups,excGroups=excGroups)})
        except Exception as e:
            pr.logException(self._log,e)
            return ""


    def setYaml(self,yml,writeEach,modes,incGroups,excGroups):
        """
        Set variable values from a yaml file
        modes is a list of variable modes to act on.
        writeEach is set to true if accessing a single variable at a time.
        Writes will be performed as each variable is updated. If set to 
        false a bulk write will be performed after all of the variable updates
        are completed. Bulk writes provide better performance when updating a large
        quanitty of variables.
        """
        d = pr.yamlToData(yml)

        with self.pollBlock(), self.updateGroup():
            self._setDictRoot(d=d,writeEach=writeEach,modes=modes,incGroups=incGroups,excGroups=excGroups)

            if not writeEach: self._write()

        if self.InitAfterConfig.value():
            self.initialize()


    def _setDictRoot(self,d,writeEach,modes,incGroups,excGroups):
        for key, value in d.items():

            # Attempt to get node
            node = self.getNode(key)

            # Call setDict on node
            if node is not None:
                node._setDict(d=value,writeEach=writeEach,modes=modes,incGroups=incGroups,excGroups=excGroups)
            else:
                self._log.error("Entry {} not found".format(key))


    def _clearLog(self):
        """Clear the system log"""
        self.SystemLog.set(SystemLogInit)

    def _queueUpdates(self,var):
        self._updateQueue.put(var)

    # Worker thread
    def _updateWorker(self):
        self._log.info("Starting update thread")

        # Init
        count = 0
        uvars = {}

        while True:
            ent = self._updateQueue.get()

            # Done
            if ent is None:
                self._log.info("Stopping update thread")
                return

            # Increment
            elif ent is True:
                count += 1

            # Decrement
            elif ent is False:
                if count > 0:
                    count -= 1

            # Variable
            else:
                uvars[ent.path] = ent

            # Process list if count = 0
            if count == 0 and len(uvars) > 0:

                self._log.debug(F"Process update group. Length={len(uvars)}. Entry={list(uvars.keys())[0]}")
                strm = odict()
                zmq  = odict()

                for p,v in uvars.items():
                    try:
                        val = v._doUpdate()

                        # Add to stream
                        if self._slaveCount() != 0 and v.filterByGroup(self._streamIncGroups, self._streamExcGroups):
                            strm[p] = val

                        # Add to zmq publish
                        if not v.inGroup('NoServe'):
                            zmq[p] = val

                        # Call listener functions,
                        with self._varListenLock:
                            for func in self._varListeners:
                                func(p,val)

                        # Log to database
                        if self._sqlLog is not None and v.filterByGroup(self._sqlIncGroups, self._sqlExcGroups):
                            self._sqlLog.logVariable(p, val)

                    except Exception as e:
                        if v == self.SystemLog:
                            print("------- Error Executing Syslog Listeners -------")
                            print("Error: {}".format(e))
                            print("------------------------------------------------")
                        else:
                            pr.logException(self._log,e)
                        
                self._log.debug(F"Done update group. Length={len(uvars)}. Entry={list(uvars.keys())[0]}")


                # Generate yaml stream
                try:
                    if len(strm) > 0:
                        self._sendYamlFrame(pr.dataToYaml(strm))

                except Exception as e:
                    pr.logException(self._log,e)

                # Send over zmq link
                if self._zmqServer is not None:
                    self._zmqServer._publish(jsonpickle.encode(zmq))

                # Init var list
                uvars = {}

            # Set done
            self._updateQueue.task_done()
<<<<<<< HEAD
=======

def yamlToData(stream='',fName=None):
    """
    Load yaml to data structure.
    A yaml string or file path may be passed.
    """

    log = pr.logInit(name='yamlToData')

    class PyrogueLoader(yaml.Loader):
        pass

    def include_mapping(loader, node):
        rel = loader.construct_scalar(node)

        # Filename starts with absolute path
        if rel[0] == '/':
            filename = rel

        # Filename is relative and we know the base path
        elif fName is not None:
            filename = os.path.join(os.path.dirname(fName), rel)

        # File is relative without a base path, assume cwd
        else:
            filename = node

        # Recursive call, flatten relative jumps
        return yamlToData(fName=os.path.abspath(filename))

    def construct_mapping(loader, node):
        loader.flatten_mapping(node)
        return odict(loader.construct_pairs(node))

    PyrogueLoader.add_constructor(yaml.resolver.BaseResolver.DEFAULT_MAPPING_TAG,construct_mapping)
    PyrogueLoader.add_constructor('!include',include_mapping)

    # Use passed string
    if fName is None:
        return yaml.load(stream,Loader=PyrogueLoader)

    # Main or sub-file is in a zip
    elif '.zip' in fName:
        base = fName.split('.zip')[0] + '.zip'
        sub = fName.split('.zip')[1][1:] # Strip leading '/'

        log.debug("loading {} from zipfile {}".format(sub,base))

        with zipfile.ZipFile(base, 'r') as myzip:
            with myzip.open(sub) as myfile:
                return yaml.load(myfile.read(),Loader=PyrogueLoader)

    # Non zip file
    else:
        log.debug("loading {}".format(fName))
        with open(fName,'r') as f:
            return yaml.load(f.read(),Loader=PyrogueLoader)


def dataToYaml(data):
    """Convert data structure to yaml"""

    class PyrogueDumper(yaml.Dumper):
        pass

    def _var_representer(dumper, data):
        if type(data.value) == bool:
            enc = 'tag:yaml.org,2002:bool'
        elif data.enum is not None:
            enc = 'tag:yaml.org,2002:str'
        elif type(data.value) == int:
            enc = 'tag:yaml.org,2002:int'
        elif type(data.value) == float:
            enc = 'tag:yaml.org,2002:float'
        else:
            enc = 'tag:yaml.org,2002:str'

        if data.valueDisp is None:
            return dumper.represent_scalar('tag:yaml.org,2002:null',u'null')
        else:
            return dumper.represent_scalar(enc, data.valueDisp)

    def _dict_representer(dumper, data):
        return dumper.represent_mapping(yaml.resolver.BaseResolver.DEFAULT_MAPPING_TAG, data.items())

    PyrogueDumper.add_representer(pr.VariableValue, _var_representer)
    PyrogueDumper.add_representer(odict, _dict_representer)

    return yaml.dump(data, Dumper=PyrogueDumper, default_flow_style=False)

def keyValueUpdate(old, key, value):
    d = old
    parts = key.split('.')
    for part in parts[:-1]:
        if part not in d:
            d[part] = {}
        d = d.get(part)
    d[parts[-1]] = value


def dictUpdate(old, new):
    for k,v in new.items():
        if '.' in k:
            keyValueUpdate(old, k, v)
        elif k in old:
            old[k].update(v)
        else:
            old[k] = v

def yamlUpdate(old, new):
    dictUpdate(old, yamlToData(new))

def recreate_OrderedDict(name, values):
    return odict(values['items'])
>>>>>>> 7babd9d6
<|MERGE_RESOLUTION|>--- conflicted
+++ resolved
@@ -741,24 +741,7 @@
         try:
             with self.pollBlock(), self.updateGroup():
                 for fn in lst:
-<<<<<<< HEAD
-                    self._log.debug("loadYaml: loading {}".format(fn))
-
-                    if '.zip' in fn:
-                        base = fn.split('.zip')[0] + '.zip'
-                        sub = fn.split('.zip')[1][1:] # Strip leading '/'
-
-                        with zipfile.ZipFile(base, 'r') as myzip:
-                            with myzip.open(sub) as myfile:
-                                d = pr.yamlToData(myfile.read())
-
-                    else:
-                        with open(fn,'r') as f:
-                            d = pr.yamlToData(f.read())
-
-=======
-                    d = yamlToData(fName=fn)
->>>>>>> 7babd9d6
+                    d = pr.yamlToData(fName=fn)
                     self._setDictRoot(d=d,writeEach=writeEach,modes=modes,incGroups=incGroups,excGroups=excGroups)
 
                 if not writeEach: self._write()
@@ -913,120 +896,3 @@
 
             # Set done
             self._updateQueue.task_done()
-<<<<<<< HEAD
-=======
-
-def yamlToData(stream='',fName=None):
-    """
-    Load yaml to data structure.
-    A yaml string or file path may be passed.
-    """
-
-    log = pr.logInit(name='yamlToData')
-
-    class PyrogueLoader(yaml.Loader):
-        pass
-
-    def include_mapping(loader, node):
-        rel = loader.construct_scalar(node)
-
-        # Filename starts with absolute path
-        if rel[0] == '/':
-            filename = rel
-
-        # Filename is relative and we know the base path
-        elif fName is not None:
-            filename = os.path.join(os.path.dirname(fName), rel)
-
-        # File is relative without a base path, assume cwd
-        else:
-            filename = node
-
-        # Recursive call, flatten relative jumps
-        return yamlToData(fName=os.path.abspath(filename))
-
-    def construct_mapping(loader, node):
-        loader.flatten_mapping(node)
-        return odict(loader.construct_pairs(node))
-
-    PyrogueLoader.add_constructor(yaml.resolver.BaseResolver.DEFAULT_MAPPING_TAG,construct_mapping)
-    PyrogueLoader.add_constructor('!include',include_mapping)
-
-    # Use passed string
-    if fName is None:
-        return yaml.load(stream,Loader=PyrogueLoader)
-
-    # Main or sub-file is in a zip
-    elif '.zip' in fName:
-        base = fName.split('.zip')[0] + '.zip'
-        sub = fName.split('.zip')[1][1:] # Strip leading '/'
-
-        log.debug("loading {} from zipfile {}".format(sub,base))
-
-        with zipfile.ZipFile(base, 'r') as myzip:
-            with myzip.open(sub) as myfile:
-                return yaml.load(myfile.read(),Loader=PyrogueLoader)
-
-    # Non zip file
-    else:
-        log.debug("loading {}".format(fName))
-        with open(fName,'r') as f:
-            return yaml.load(f.read(),Loader=PyrogueLoader)
-
-
-def dataToYaml(data):
-    """Convert data structure to yaml"""
-
-    class PyrogueDumper(yaml.Dumper):
-        pass
-
-    def _var_representer(dumper, data):
-        if type(data.value) == bool:
-            enc = 'tag:yaml.org,2002:bool'
-        elif data.enum is not None:
-            enc = 'tag:yaml.org,2002:str'
-        elif type(data.value) == int:
-            enc = 'tag:yaml.org,2002:int'
-        elif type(data.value) == float:
-            enc = 'tag:yaml.org,2002:float'
-        else:
-            enc = 'tag:yaml.org,2002:str'
-
-        if data.valueDisp is None:
-            return dumper.represent_scalar('tag:yaml.org,2002:null',u'null')
-        else:
-            return dumper.represent_scalar(enc, data.valueDisp)
-
-    def _dict_representer(dumper, data):
-        return dumper.represent_mapping(yaml.resolver.BaseResolver.DEFAULT_MAPPING_TAG, data.items())
-
-    PyrogueDumper.add_representer(pr.VariableValue, _var_representer)
-    PyrogueDumper.add_representer(odict, _dict_representer)
-
-    return yaml.dump(data, Dumper=PyrogueDumper, default_flow_style=False)
-
-def keyValueUpdate(old, key, value):
-    d = old
-    parts = key.split('.')
-    for part in parts[:-1]:
-        if part not in d:
-            d[part] = {}
-        d = d.get(part)
-    d[parts[-1]] = value
-
-
-def dictUpdate(old, new):
-    for k,v in new.items():
-        if '.' in k:
-            keyValueUpdate(old, k, v)
-        elif k in old:
-            old[k].update(v)
-        else:
-            old[k] = v
-
-def yamlUpdate(old, new):
-    dictUpdate(old, yamlToData(new))
-
-def recreate_OrderedDict(name, values):
-    return odict(values['items'])
->>>>>>> 7babd9d6
