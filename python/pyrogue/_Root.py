--- conflicted
+++ resolved
@@ -498,7 +498,7 @@
 
     def _loadConfig(self,arg):
         """Load YAML configuration from a file. Called from command"""
-        try: 
+        try:
 
             # File in a Zip archive
             if '.zip/' in arg:
@@ -511,8 +511,8 @@
               
             # Standard file
             else:
-                with open(arg,'r') as f:
-                    self._setYaml(f.read(),False,['RW','WO'])
+            with open(arg,'r') as f:
+                self._setYaml(f.read(),False,['RW','WO'])
         except Exception as e:
             self._log.exception(e)
             return False
@@ -703,23 +703,7 @@
 
 def recreate_OrderedDict(name, values):
     return odict(values['items'])
-<<<<<<< HEAD
-
-def generateAddressMap(root,fname):
-    vlist = root.variableList
-
-    with open(fname,'w') as f:
-        f.write("Path\t")
-        f.write("Type\t")
-        f.write("Full Address\t")
-        f.write("Device Offset\t")
-        f.write("Mode\t")
-        f.write("Bit Offset\t")
-        f.write("Bit Size\t")
-        f.write("Enum\t")
-        f.write("Description\n")
-
-        for v in vlist:
+
             if v.isinstance(pr.RemoteVariable):
                 f.write("{}\t".format(v.path))
                 f.write("{}\t".format(type(v)))
@@ -730,5 +714,3 @@
                 f.write("{}\t".format(v.bitSize))
                 f.write("{}\t".format(v.enum))
                 f.write("{}\n".format(v.description))
-=======
->>>>>>> cc73dafe
