#!/usr/bin/env python
#-----------------------------------------------------------------------------
# Title      : PyRogue base module - Variable Class
#-----------------------------------------------------------------------------
# File       : pyrogue/_Variable.py
# Created    : 2016-09-29
#-----------------------------------------------------------------------------
# This file is part of the rogue software platform. It is subject to 
# the license terms in the LICENSE.txt file found in the top-level directory 
# of this distribution and at: 
#    https://confluence.slac.stanford.edu/display/ppareg/LICENSE.html. 
# No part of the rogue software platform, including this file, may be 
# copied, modified, propagated, or distributed except according to the terms 
# contained in the LICENSE.txt file.
#-----------------------------------------------------------------------------
import pyrogue as pr
import textwrap
import rogue.interfaces.memory
import parse
import math
import inspect
import threading
import re
import time
import numpy
from collections import OrderedDict as odict
from collections import Iterable

class VariableError(Exception):
    """ Exception for variable access errors."""
    pass


def VariableWait(varList, testFunction, timeout=0):
    """
    Wait for a number of variable conditions to be true.
    Pass a variable or list of variables, and a test function.
    The test function is passed a dictionary containing the current
    variableValue state index by variable path
    i.e. w = VariableWait([root.device.var1,root.device.var2], 
                          lambda varValues: varValues['root.device.var1'].value >= 10 and \
                                            varValues['root.device.var1'].value >= 20)
    """

    # Container class
    class varStates(object):

        def __init__(self):
            self.vlist  = odict()
            self.cv     = threading.Condition()

        # Method to handle variable updates callback
        def varUpdate(self,path,varValue):
            with self.cv:
                if path in self.vlist:
                    self.vlist[path] = varValue
                    self.cv.notify()

    # Convert single variable to a list
    if not isinstance(varList,list):
        varList = [varList]

    # Setup tracking
    states = varStates()

    # Add variable to list and register handler
    with states.cv:
        for v in varList:
            v.addListener(states.varUpdate)
            states.vlist[v.path] = v.getVariableValue(read=False)

    # Go into wait loop
    ret    = False
    start  = time.time()

    with states.cv:

        # Check current state
        ret = testFunction(list(states.vlist.values()))

        # Run until timeout or all conditions have been met
        while (not ret) and ((timeout == 0) or ((time.time()-start) < timeout)):
            states.cv.wait(0.5)
            ret = testFunction(list(states.vlist.values()))

        # Cleanup
        for v in varList:
            v.delListener(states.varUpdate)

    return ret


class VariableValue(object):
    def __init__(self, var, read=False):
        self.value     = var.get(read=read)
        self.valueDisp = var.genDisp(self.value)
        self.disp      = var.disp
        self.enum      = var.enum

        self.status, self.severity = var._alarmState(self.value)

class BaseVariable(pr.Node):

    def __init__(self, *,
                 name,
                 description='',
                 mode='RW',
                 value=None,
                 disp='{}',
                 enum=None,
                 units=None,
                 hidden=False,
                 groups=None,
                 minimum=None,
                 maximum=None,
                 lowWarning=None,
                 lowAlarm=None,
                 highWarning=None,
                 highAlarm=None,
                 pollInterval=0,
                 typeStr='Unknown',
                 offset=0
                ):

        # Public Attributes
        self._bulkEn        = True
        self._mode          = mode
        self._units         = units
        self._minimum       = minimum
        self._maximum       = maximum
        self._lowWarning    = lowWarning
        self._lowAlarm      = lowAlarm
        self._highWarning   = highWarning
        self._highAlarm     = highAlarm
        self._default       = value
        self._block         = None
        self._lowByte       = 0
        self._highByte      = -1
        self._pollInterval  = pollInterval
        self._nativeType    = None
        self._listeners     = []
        self.__functions    = []
        self.__dependencies = []

        # Build enum if specified
        self._disp = disp
        self._enum = enum
        if isinstance(disp, dict):
            self._disp = 'enum'
            self._enum = disp
        elif isinstance(disp, list):
            self._disp = 'enum'
            self._enum = {k:str(k) for k in disp}
        elif type(value) == bool and enum is None:
            self._disp = 'enum'
            self._enum = {False: 'False', True: 'True'}

        if enum is not None:
            self._disp = 'enum'

        # Determine typeStr from value type
        if typeStr == 'Unknown' and value is not None:
            if isinstance(value, list):
                self._typeStr = f'List[{value[0].__class__.__name__}]'
            else:
                self._typeStr = value.__class__.__name__
        else:
            self._typeStr = typeStr

        # Create inverted enum
        self._revEnum = None
        if self._enum is not None:
            self._revEnum = {v:k for k,v in self._enum.items()}

        # Check modes
        if (self._mode != 'RW') and (self._mode != 'RO') and \
           (self._mode != 'WO'):
            raise VariableError(f'Invalid variable mode {self._mode}. Supported: RW, RO, WO')

        # Call super constructor
        pr.Node.__init__(self, name=name, description=description, hidden=hidden, groups=groups)

    @pr.expose
    @property
    def enum(self):
        return self._enum

    @pr.expose
    @property
    def revEnum(self):
        return self._revEnum

    @pr.expose
    @property
    def typeStr(self):
        return self._typeStr

    @pr.expose
    @property
    def disp(self):
        return self._disp

    @pr.expose
    @property
    def precision(self):
        if 'ndarray' in self.typeStr or 'Float' in self.typeStr or self.typeStr == 'float':
            res = re.search(r':([0-9])\.([0-9]*)f',self._disp) 
            try:
                return int(res[2])
            except:
                return 3
        else:
            return 0

    @pr.expose
    @property
    def mode(self):
        return self._mode

    @pr.expose
    @property
    def units(self):
        return self._units

    @pr.expose
    @property
    def minimum(self):
        return self._minimum

    @pr.expose
    @property
    def maximum(self):
        return self._maximum

    @pr.expose
    @property
    def hasAlarm(self):
        return (self._lowWarning is not None or
                self._lowAlarm is not None or
                self._highWarning is not None or
                self._highAlarm is not None)

    @pr.expose
    @property
    def lowWarning(self):
        return self._lowWarning

    @pr.expose
    @property
    def lowAlarm(self):
        return self._lowAlarm

    @pr.expose
    @property
    def highWarning(self):
        return self._highWarning

    @pr.expose
    @property
    def highAlarm(self):
        return self._highAlarm

    @pr.expose
    @property
    def alarmStatus(self):
        stat,sevr = self._alarmState(self.value())
        return stat

    @pr.expose
    @property
    def alarmSeverity(self):
        stat,sevr = self._alarmState(self.value())
        return sevr

    def addDependency(self, dep):
        if dep not in self.__dependencies:
            self.__dependencies.append(dep)
            dep.addListener(self)

    @pr.expose
    @property
    def pollInterval(self):
        return self._pollInterval

    @pollInterval.setter
    def pollInterval(self, interval):
        self._pollInterval = interval
        self._updatePollInterval()

    @pr.expose
    @property
    def lock(self):
        if self._block is not None:
            return self._block._lock
        else:
            return None

    @property
    def dependencies(self):
        return self.__dependencies

    def addListener(self, listener):
        """
        Add a listener Variable or function to call when variable changes. 
        This is useful when chaining variables together. (ADC conversions, etc)
        The variable and value class are passed as an arg: func(path,varValue)
        """
        if isinstance(listener, BaseVariable):
            if listener not in self._listeners:
                self._listeners.append(listener)
        else:
            if listener not in self.__functions:
                self.__functions.append(listener)

    def delListener(self, listener):
        """
        Remove a listener Variable or function
        """
        if listener in self.__functions:
            self.__functions.remove(listener)

    @pr.expose
    def set(self, value, write=True):
        """
        Set the value and write to hardware if applicable
        Writes to hardware are blocking. An error will result in a logged exception.
        """
        pass

    @pr.expose
    def post(self,value):
        """
        Set the value and write to hardware if applicable using a posted write.
        This method does not call through parent.writeBlocks(), but rather
        calls on self._block directly.
        """
        pass

    @pr.expose
    def get(self,read=True):
        """ 
        Return the value after performing a read from hardware if applicable.
        Hardware read is blocking. An error will result in a logged exception.
        Listeners will be informed of the update.
        """
        return None

    @pr.expose
    def write(self):
        """
        Force a write of the variable.
        """
        pass

    @pr.expose
    def getVariableValue(self,read=True):
        """ 
        Return the value after performing a read from hardware if applicable.
        Hardware read is blocking. An error will result in a logged exception.
        Listeners will be informed of the update.
        """
        return VariableValue(self,read=read)

    @pr.expose
    def value(self):
        return self.get(read=False)

    @pr.expose
    def genDisp(self, value):
        try:
            #print('{}.genDisp(read={}) disp={} value={}'.format(self.path, read, self.disp, value))
            if self.disp == 'enum':
                if value in self.enum:
                    ret = self.enum[value]
                else:
                    self._log.error("Invalid enum value {} in variable '{}'".format(value,self.path))
                    ret = 'INVALID: {:#x}'.format(value)
            else:
                if self.typeStr == 'ndarray':
                    ret = str(value)
                elif (value == '' or value is None):
                    ret = value
                else:
                    ret = self.disp.format(value)

        except Exception as e:
            pr.logException(self._log,e)
            self._log.error(f"Error generating disp for value {value} in variable {self.path}")
            ret = None

        return ret

    @pr.expose
    def getDisp(self, read=True):
        return(self.genDisp(self.get(read)))

    @pr.expose
    def valueDisp(self, read=True):
        return self.getDisp(read=False)

    @pr.expose
    def parseDisp(self, sValue):
        try:
            if sValue is None or isinstance(sValue, self.nativeType()):
                return sValue
            else:        
                if sValue is '':
                    return ''
                elif self.disp == 'enum':
                    return self.revEnum[sValue]
                else:
                    t = self.nativeType()
                    if t == int:
                        return int(sValue, 0)
                    elif t == float:
                        return float(sValue)
                    elif t == bool:
                        return str.lower(sValue) == "true"
                    elif t == list or t == dict:
                        return eval(sValue)
                    else:
                        return sValue
        except:
            raise VariableError("Invalid value {} for variable {} with type {}".format(sValue,self.name,self.nativeType()))

    @pr.expose
    def setDisp(self, sValue, write=True):
        try:
            self.set(self.parseDisp(sValue), write)
        except Exception as e:
            pr.logException(self._log,e)
            self._log.error("Error setting value '{}' to variable '{}' with type {}".format(sValue,self.path,self.typeStr))

    @pr.expose
    def nativeType(self):
        if self._nativeType is None:
            self._nativeType = type(self.value())
        return self._nativeType

    def _setDefault(self):
        if self._default is not None:
            self.setDisp(self._default, write=False)

    def _updatePollInterval(self):
        if self.root is not None and self.root._pollQueue is not None:
            self.root._pollQueue.updatePollInterval(self)

    def _finishInit(self):
        # Set the default value but dont write
        self._setDefault()
        self._updatePollInterval()

    def _setDict(self,d,writeEach,modes,incGroups,excGroups):
        #print(f'{self.path}._setDict(d={d})')        
        if self._mode in modes:
            self.setDisp(d,writeEach)

    def _getDict(self,modes,incGroups,excGroups):
        if self._mode in modes:
            return VariableValue(self)
        else:
            return None

    def _queueUpdate(self):
        self._root._queueUpdates(self)

        for var in self._listeners:
            var._queueUpdate()

    def _doUpdate(self):
        val = VariableValue(self)

        for func in self.__functions:
            func(self.path,val)

        return val

    def _alarmState(self,value):
        """ Return status, severity """

        if isinstance(value,list) or isinstance(value,dict): return 'None','None'

        if (self.hasAlarm is False):
            return "None", "None"
        
        elif (self._lowAlarm  is not None and value < self._lowAlarm):
            return 'AlarmLoLo', 'AlarmMajor'

        elif (self._highAlarm  is not None and value > self._highAlarm):
            return 'AlarmHiHi', 'AlarmMajor'

        elif (self._lowWarning  is not None and value < self._lowWarning):
            return 'AlarmLow', 'AlarmMinor'

        elif (self._highWarning is not None and value > self._highWarning):
            return 'AlarmHigh', 'AlarmMinor'

        else:
            return 'Good','Good'


class RemoteVariable(BaseVariable):

    def __init__(self, *,
                 name,
                 description='',
                 mode='RW',
                 value=None,
                 disp=None,
                 enum=None,
                 units=None,
                 hidden=False,
                 groups=None,
                 minimum=None,
                 maximum=None,
                 lowWarning=None,
                 lowAlarm=None,
                 highWarning=None,
                 highAlarm=None,
                 base=pr.UInt,
                 offset=None,
                 bitSize=32,
                 bitOffset=0,
                 pollInterval=0, 
                 overlapEn=False,
                 verify=True, ):

        if disp is None:
            disp = base.defaultdisp

        BaseVariable.__init__(self, name=name, description=description, 
                              mode=mode, value=value, disp=disp, 
                              enum=enum, units=units, hidden=hidden, groups=groups, 
                              minimum=minimum, maximum=maximum,
                              lowWarning=lowWarning, lowAlarm=lowAlarm,
                              highWarning=highWarning, highAlarm=highAlarm,
                              pollInterval=pollInterval)

            
        self._block    = None

        # Convert the address parameters into lists
        addrParams = [offset, bitOffset, bitSize] # Make a copy
        addrParams = [list(x) if isinstance(x, Iterable) else [x] for x in addrParams] # convert to lists
        length = max((len(x) for x in addrParams)) 
        addrParams = [x*length if len(x)==1 else x for x in addrParams] # Make single element lists as long as max
        offset, bitOffset, bitSize = addrParams # Assign back

        # Verify the the list lengths match
        if len(offset) != len(bitOffset) != len(bitSize):
            raise VariableError('Lengths of offset: {}, bitOffset: {}, bitSize {} must match'.format(offset, bitOffset, bitSize))        

        # Check for invalid values
        if 0 in bitSize:
            raise VariableError('BitSize of 0 is invalid')

        # Normalize bitOffsets relative to the smallest offset
        baseAddr = min(offset)
        bitOffset = [x+((y-baseAddr)*8) for x,y in zip(bitOffset, offset)]
        offset = baseAddr

        if isinstance(base, pr.Model):
            self._base = base
        else:
            self._base = base(sum(bitSize))

        self._offset    = offset
        self._bitSize   = bitSize
        self._bitOffset = bitOffset
        self._verify    = verify
        self._typeStr   = self._base.name
        self._bytes     = int(math.ceil(float(self._bitOffset[-1] + self._bitSize[-1]) / 8.0))
        self._valBytes  = int(math.ceil(float(sum(self.bitSize)) / 8.0))
        self._overlapEn = overlapEn


    @pr.expose
    @property
    def varBytes(self):
        return self._bytes

    @pr.expose
    @property
    def offset(self):
        return self._offset

    @pr.expose
    @property
    def address(self):
        return self._block.address

    @pr.expose
    @property
    def bitSize(self):
        return self._bitSize

    @pr.expose
    @property
    def bitOffset(self):
        return self._bitOffset

    @pr.expose
    @property
    def verify(self):
        return self._verify

    @pr.expose
    @property
    def base(self):
        return self._base

    @pr.expose
    def set(self, value, write=True):
        """
        Set the value and write to hardware if applicable
        Writes to hardware are blocking. An error will result in a logged exception.
        """
        self._log.debug("{}.set({})".format(self, value))

        try:

            # Set value to block
<<<<<<< HEAD
            ba = self._base.toBytes(value)
            self._block.set(self, ba)
=======
            self._block.set(self, value)
>>>>>>> eaf140f9

            if write:
                self._parent.writeBlocks(force=True, recurse=False, variable=self)
                self._parent.verifyBlocks(recurse=False, variable=self)
                self._parent.checkBlocks(recurse=False, variable=self)

        except Exception as e:
            pr.logException(self._log,e)
            self._log.error("Error setting value '{}' to variable '{}' with type {}. Exception={}".format(value,self.path,self.typeStr,e))

    @pr.expose
    def post(self,value):
        """
        Set the value and write to hardware if applicable using a posted write.
        This method does not call through parent.writeBlocks(), but rather
        calls on self._block directly.
        """
        self._log.debug("{}.post({})".format(self, value))

        try:
<<<<<<< HEAD
            ba = self._base.toBytes(value)
            self._block.set(self, ba)
=======

            # Set value to block
            self._block.set(self, value)
>>>>>>> eaf140f9
            self._block.startTransaction(rogue.interfaces.memory.Post, False, True, 0, -1)

        except Exception as e:
            pr.logException(self._log,e)
            self._log.error("Error posting value '{}' to variable '{}' with type {}".format(value,self.path,self.typeStr))

    @pr.expose
    def get(self,read=True):
        """ 
        Return the value after performing a read from hardware if applicable.
        Hardware read is blocking. An error will result in a logged exception.
        Listeners will be informed of the update.
        """
        try:
            if read:
                self._parent.readBlocks(recurse=False, variable=self)
                self._parent.checkBlocks(recurse=False, variable=self)

<<<<<<< HEAD
            ba = bytearray(self._valBytes)
            self._block.get(self,ba)
            ret = self._base.fromBytes(ba)
=======
            return self._block.get(self)
>>>>>>> eaf140f9

        except Exception as e:
            pr.logException(self._log,e)
            self._log.error("Error reading value from variable '{}'".format(self.path))
<<<<<<< HEAD
            ret = None

        return ret
=======
            return None
>>>>>>> eaf140f9

    @pr.expose
    def write(self):
        """
        Force a write of the variable.
        """
        try:
            self._parent.writeBlocks(force=True, recurse=False, variable=self)
            self._parent.verifyBlocks(recurse=False, variable=self)
            self._parent.checkBlocks(recurse=False, variable=self)

        except Exception as e:
            pr.logException(self._log,e)

    @pr.expose
    def parseDisp(self, sValue):
        if sValue is None or isinstance(sValue, self.nativeType()):
            return sValue
        else:        

            if self.disp == 'enum':
                return self.revEnum[sValue]
            else:
                return self._base.fromString(sValue)
            
    def _shiftOffsetDown(self,amount,minSize):
        if amount != 0:

            self._log.debug("Adjusting variable {} offset from 0x{:02x} to 0x{:02x}".format(self.name,self._offset,self._offset-amount))
            #print("Adjusting variable {} offset from 0x{:02x} to 0x{:02x}".format(self.name,self._offset,self._offset-amount))

            self._offset -= amount

            for i in range(0,len(self._bitOffset)):
                self._bitOffset[i] += (amount * 8)

        self._bytes = int(math.ceil(float(self._bitOffset[-1] + self._bitSize[-1]) / float(minSize*8))) * minSize

        self._lowByte  = int(math.floor(self._bitOffset[0] / 8))
        self._highByte = int(math.floor((self._bitOffset[-1] + self._bitSize[-1] - 1) / 8))


class LocalVariable(BaseVariable):

    def __init__(self, *,
                 name,
                 description='',
                 mode='RW',
                 value=None,
                 disp='{}',
                 enum=None,
                 units=None,
                 hidden=False,
                 groups=None,
                 minimum=None,
                 maximum=None,
                 lowWarning=None,
                 lowAlarm=None,
                 highWarning=None,
                 highAlarm=None,
                 localSet=None,
                 localGet=None,
                 typeStr='Unknown',
                 pollInterval=0):

        if value is None and localGet is None:
            raise VariableError(f'LocalVariable {self.path} without localGet() must specify value= argument in constructor')

        BaseVariable.__init__(self, name=name, description=description, 
                              mode=mode, value=value, disp=disp, 
                              enum=enum, units=units, hidden=hidden, groups=groups,
                              minimum=minimum, maximum=maximum, typeStr=typeStr,
                              lowWarning=lowWarning, lowAlarm=lowAlarm,
                              highWarning=highWarning, highAlarm=highAlarm,
                              pollInterval=pollInterval)

        self._block = pr.LocalBlock(variable=self,localSet=localSet,localGet=localGet,value=self._default)

    @pr.expose
    def set(self, value, write=True):
        """
        Set the value and write to hardware if applicable
        Writes to hardware are blocking. An error will result in a logged exception.
        """
        self._log.debug("{}.set({})".format(self, value))

        try:

            # Set value to block
            self._block.set(self, value)

            if write:
                self._parent.writeBlocks(force=True, recurse=False, variable=self)
                self._parent.verifyBlocks(recurse=False, variable=self)
                self._parent.checkBlocks(recurse=False, variable=self)

        except Exception as e:
            pr.logException(self._log,e)
            self._log.error("Error setting value '{}' to variable '{}' with type {}. Exception={}".format(value,self.path,self.typeStr,e))

    @pr.expose
    def post(self,value):
        """
        Set the value and write to hardware if applicable using a posted write.
        This method does not call through parent.writeBlocks(), but rather
        calls on self._block directly.
        """
        self._log.debug("{}.post({})".format(self, value))

        try:
            self._block.set(self, value)
            self._block.startTransaction(rogue.interfaces.memory.Post, False, True, 0, -1)

        except Exception as e:
            pr.logException(self._log,e)
            self._log.error("Error posting value '{}' to variable '{}' with type {}".format(value,self.path,self.typeStr))

    @pr.expose
    def get(self,read=True):
        """ 
        Return the value after performing a read from hardware if applicable.
        Hardware read is blocking. An error will result in a logged exception.
        Listeners will be informed of the update.
        """
        try:
            if read:
                self._parent.readBlocks(recurse=False, variable=self)
                self._parent.checkBlocks(recurse=False, variable=self)

            ret = self._block.get(self)

        except Exception as e:
            pr.logException(self._log,e)
            self._log.error("Error reading value from variable '{}'".format(self.path))
            ret = None

        return ret

    def __get__(self):
        return self.get(read=False)

    def __iadd__(self, other):
        self._block._iadd(other)
        return self

    def __isub__(self, other):
        self._block._isub(other)
        return self

    def __imul__(self, other):
        self._block._imul(other)
        return self

    def __imatmul__(self, other):
        self._block._imatmul(other)
        return self

    def __itruediv__(self, other):
        self._block._itruediv(other)
        return self

    def __ifloordiv__(self, other):
        self._block._ifloordiv(other)
        return self

    def __imod__(self, other):
        self._block._imod(other)
        return self

    def __ipow__(self, other):
        self._block._ipow(other)
        return self

    def __ilshift__(self, other):
        self._block._ilshift(other)
        return self

    def __irshift__(self, other):
        self._block._irshift(other)
        return self

    def __iand__(self, other):
        self._block._iand(other)
        return self

    def __ixor__(self, other):
        self._block._ixor(other)
        return self

    def __ior__(self, other):
        self._block._ior(other)
        return self

class LinkVariable(BaseVariable):

    def __init__(self, *,
                 name,
                 variable=None,
                 dependencies=None,
                 typeStr='Linked',
                 linkedSet=None,
                 linkedGet=None,
                 **kwargs): # Args passed to BaseVariable
        
        # Set and get functions
        self._linkedGet = linkedGet
        self._linkedSet = linkedSet        

        if variable is not None:
            # If directly linked to a variable, use it's value and set by defualt
            # for linkedGet and linkedSet unless overridden
            self._linkedGet = linkedGet if linkedGet else variable.value
            self._linkedSet = linkedSet if linkedSet else variable.set

            # Search the kwargs for overridden properties, otherwise the properties from the linked variable will be used
            args = ['disp', 'enum', 'units', 'minimum', 'maximum']
            for arg in args:
                if arg not in kwargs:
                    kwargs[arg] = getattr(variable, arg)

        if not self._linkedSet:
            kwargs['mode'] = 'RO'
        if not self._linkedGet:
            kwargs['mode'] = 'WO'

        # Need to have at least 1 of linkedSet or linkedGet, otherwise error

        # Call super constructor
        BaseVariable.__init__(self, name=name, typeStr=typeStr, **kwargs)

        # Dependency tracking
        if variable is not None:
            # Add the directly linked variable as a dependency
            self.addDependency(variable)

        if dependencies is not None:
            for d in dependencies:
                self.addDependency(d)

    def __getitem__(self, key):
        # Allow dependencies to be accessed as indices of self
        return self.dependencies[key]

    @pr.expose
    def set(self, value, write=True):
        if self._linkedSet is not None:

            # Possible args
            pargs = {'dev' : self.parent, 'var' : self, 'value' : value, 'write' : write}

            varFuncHelper(self._linkedSet,pargs,self._log,self.path)

    @pr.expose
    def get(self, read=True):
        if self._linkedGet is not None:

            # Possible args
            pargs = {'dev' : self.parent, 'var' : self, 'read' : read}

            return varFuncHelper(self._linkedGet,pargs,self._log,self.path)
        else:
            return None


# Function helper
def varFuncHelper(func,pargs,log,path):

    try:
        # Function args
        fargs = inspect.getfullargspec(func).args + \
                inspect.getfullargspec(func).kwonlyargs 

        # Build overlapping arg list
        args = {k:pargs[k] for k in fargs if k is not 'self' and k in pargs}

    # handle c++ functions, no args supported for now
    except:
        args = {}

    return func(**args)

<|MERGE_RESOLUTION|>--- conflicted
+++ resolved
@@ -570,7 +570,6 @@
         self._verify    = verify
         self._typeStr   = self._base.name
         self._bytes     = int(math.ceil(float(self._bitOffset[-1] + self._bitSize[-1]) / 8.0))
-        self._valBytes  = int(math.ceil(float(sum(self.bitSize)) / 8.0))
         self._overlapEn = overlapEn
 
 
@@ -620,12 +619,7 @@
         try:
 
             # Set value to block
-<<<<<<< HEAD
-            ba = self._base.toBytes(value)
-            self._block.set(self, ba)
-=======
             self._block.set(self, value)
->>>>>>> eaf140f9
 
             if write:
                 self._parent.writeBlocks(force=True, recurse=False, variable=self)
@@ -646,14 +640,9 @@
         self._log.debug("{}.post({})".format(self, value))
 
         try:
-<<<<<<< HEAD
-            ba = self._base.toBytes(value)
-            self._block.set(self, ba)
-=======
 
             # Set value to block
             self._block.set(self, value)
->>>>>>> eaf140f9
             self._block.startTransaction(rogue.interfaces.memory.Post, False, True, 0, -1)
 
         except Exception as e:
@@ -672,24 +661,12 @@
                 self._parent.readBlocks(recurse=False, variable=self)
                 self._parent.checkBlocks(recurse=False, variable=self)
 
-<<<<<<< HEAD
-            ba = bytearray(self._valBytes)
-            self._block.get(self,ba)
-            ret = self._base.fromBytes(ba)
-=======
             return self._block.get(self)
->>>>>>> eaf140f9
 
         except Exception as e:
             pr.logException(self._log,e)
             self._log.error("Error reading value from variable '{}'".format(self.path))
-<<<<<<< HEAD
-            ret = None
-
-        return ret
-=======
             return None
->>>>>>> eaf140f9
 
     @pr.expose
     def write(self):
