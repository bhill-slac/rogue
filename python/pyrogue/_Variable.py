#!/usr/bin/env python
#-----------------------------------------------------------------------------
# Title      : PyRogue base module - Variable Class
#-----------------------------------------------------------------------------
# File       : pyrogue/_Variable.py
# Created    : 2016-09-29
#-----------------------------------------------------------------------------
# This file is part of the rogue software platform. It is subject to 
# the license terms in the LICENSE.txt file found in the top-level directory 
# of this distribution and at: 
#    https://confluence.slac.stanford.edu/display/ppareg/LICENSE.html. 
# No part of the rogue software platform, including this file, may be 
# copied, modified, propagated, or distributed except according to the terms 
# contained in the LICENSE.txt file.
#-----------------------------------------------------------------------------
import pyrogue as pr
import textwrap
import rogue.interfaces.memory
import parse
import math
import inspect
import threading
from collections import Iterable

class VariableError(Exception):
    """ Exception for variable access errors."""
    pass


class VariableValue(object):
    def __init__(self, var):
        self.value     = var.value()
        self.valueDisp = var.genDisp(self.value)
        self.disp      = var.disp
        self.enum      = var.enum


class BaseVariable(pr.Node):

    def __init__(self, *,
                 name,
                 description='',
                 mode='RW',
                 value=None,
                 disp='{}',
                 enum=None,
                 units=None,
                 hidden=False,
                 minimum=None,
                 maximum=None,
<<<<<<< HEAD
                 typeStr='Unknown',
                 pollInterval=0
=======
                 pollInterval=0,
                 offset=0
>>>>>>> 66bd6507
                ):

        # Public Attributes
        self._mode          = mode
        self._units         = units
        self._minimum       = minimum # For base='range'
        self._maximum       = maximum # For base='range'
        self._default       = value
        self._block         = None
        self._pollInterval  = pollInterval
        self._nativeType    = None
        self.__listeners    = []
        self.__functions    = []
        self.__dependencies = []

        # Build enum if specified
        self._disp = disp
        self._enum = enum
        if isinstance(disp, dict):
            self._disp = 'enum'
            self._enum = disp
        elif isinstance(disp, list):
            self._disp = 'enum'
            self._enum = {k:str(k) for k in disp}
        elif type(value) == bool and enum is None:
            self._disp = 'enum'
            self._enum = {False: 'False', True: 'True'}

        if enum is not None:
            self._disp = 'enum'

        # Determine typeStr from value type
        if typeStr == 'Unknown' and value is not None:
            if isinstance(value, list):
                self._typeStr = f'List[{value[0].__class__.__name__}]'
            else:
                self._typeStr = value.__class__.__name__

        # Create inverted enum
        self._revEnum = None
        if self._enum is not None:
            self._revEnum = {v:k for k,v in self._enum.items()}

        # Check modes
        if (self._mode != 'RW') and (self._mode != 'RO') and \
           (self._mode != 'WO'):
            raise VariableError(f'Invalid variable mode {self._mode}. Supported: RW, RO, WO')

        # Call super constructor
        pr.Node.__init__(self, name=name, description=description, hidden=hidden)

    @pr.expose
    @property
    def enum(self):
        return self._enum

    @pr.expose
    @property
    def revEnum(self):
        return self._revEnum

    @pr.expose
    @property
    def typeStr(self):
        return self._typeStr

    @pr.expose
    @property
    def disp(self):
        return self._disp

    @pr.expose
    @property
    def mode(self):
        return self._mode

    @pr.expose
    @property
    def units(self):
        return self._units

    @pr.expose
    @property
    def minimum(self):
        return self._minimum

    @pr.expose
    @property
    def maximum(self):
        return self._maximum

    def addDependency(self, dep):
        if dep not in self.__dependencies:
            self.__dependencies.append(dep)
            dep.addListener(self)

    @property
    def pollInterval(self):
        return self._pollInterval

    @pollInterval.setter
    def pollInterval(self, interval):
        self._pollInterval = interval
        self._updatePollInterval()

    @property
    def dependencies(self):
        return self.__dependencies

    def addListener(self, listener):
        """
        Add a listener Variable or function to call when variable changes. 
        This is usefull when chaining variables together. (adc conversions, etc)
        The variable, value and display string will be passed as an arg: func(path,value,disp)
        """
        if isinstance(listener, BaseVariable):
            self.__listeners.append(listener)
        else:
            self.__functions.append(listener)

    @pr.expose
    def set(self, value, write=True):
        """
        Set the value and write to hardware if applicable
        Writes to hardware are blocking. An error will result in a logged exception.
        """
        self._log.debug("{}.set({})".format(self, value))
        try:
            if self._block is not None:
                self._block.set(self, value)

                if write:
                    self._parent.writeBlocks(force=True, recurse=False, variable=self)
                    self._parent.verifyBlocks(recurse=False, variable=self)
                    self._parent.checkBlocks(recurse=False, variable=self)

        except Exception as e:
            self._log.exception(e)
            self._log.error("Error setting value '{}' to variable '{}' with type {}".format(value,self.path,self.typeStr))

    @pr.expose
    def post(self,value):
        """
        Set the value and write to hardware if applicable using a posted write.
        This method does not call through parent.writeBlocks(), but rather
        calls on self._block directly.
        """
        self._log.debug("{}.post({})".format(self, value))

        try:
            if self._block is not None:
                self._block.set(self, value)
                self._block.startTransaction(rogue.interfaces.memory.Post, check=True)

        except Exception as e:
            self._log.exception(e)
            self._log.error("Error posting value '{}' to variable '{}' with type {}".format(value,self.path,self.typeStr))

    @pr.expose
    def get(self,read=True):
        """ 
        Return the value after performing a read from hardware if applicable.
        Hardware read is blocking. An error will result in a logged exception.
        Listeners will be informed of the update.
        """
        try:
            if self._block is not None:
                if read:
                    self._parent.readBlocks(recurse=False, variable=self)
                    self._parent.checkBlocks(recurse=False, variable=self)

                ret = self._block.get(self)
            else:
                ret = None

        except Exception as e:
            self._log.exception(e)
            self._log.error("Error reading value from variable '{}'".format(self.path))
            ret = None

        return ret

    @pr.expose
    def value(self):
        return self.get(read=False)

    @pr.expose
    def genDisp(self, value):
        try:
            #print('{}.genDisp(read={}) disp={} value={}'.format(self.path, read, self.disp, value))
            if self.disp == 'enum':
                if value in self.enum:
                    ret = self.enum[value]
                else:
                    self._log.error("Invalid enum value {} in variable '{}'".format(value,self.path))
                    ret = 'INVALID: {:#x}'.format(value)
            else:
                if value == '' or value is None:
                    ret = value
                else:
                    ret = self.disp.format(value)

        except Exception as e:
            self._log.exception(e)
            self._log.error(f"Error generating disp for value {value} in variable {self.path}")
            ret = None

        return ret

    @pr.expose
    def getDisp(self, read=True):
        return(self.genDisp(self.get(read)))

    @pr.expose
    def valueDisp(self, read=True):
        return self.getDisp(read=False)

    @pr.expose
    def parseDisp(self, sValue):
        try:
            if sValue is None or isinstance(sValue, self.nativeType()):
                return sValue
            else:        
                if sValue is '':
                    return ''
                elif self.disp == 'enum':
                    return self.revEnum[sValue]
                else:
                    t = self.nativeType()
                    if t == int:
                        return int(sValue, 0)
                    elif t == float:
                        return float(sValue)
                    elif t == bool:
                        return str.lower(sValue) == "true"
                    elif t == list or t == dict:
                        return eval(sValue)
                    else:
                        return sValue
        except:
            raise VariableError("Invalid value {} for variable {} with type {}".format(sValue,self.name,self.nativeType()))

    @pr.expose
    def setDisp(self, sValue, write=True):
        try:
            self.set(self.parseDisp(sValue), write)
        except Exception as e:
            self._log.exception(e)
            self._log.error("Error setting value '{}' to variable '{}' with type {}".format(sValue,self.path,self.typeStr))

    @pr.expose
    def nativeType(self):
        if self._nativeType is None:
            self._nativeType = type(self.value())
        return self._nativeType

    def _setDefault(self):
        if self._default is not None:
            self.setDisp(self._default, write=False)

    def _updatePollInterval(self):
        if self._pollInterval > 0 and self.root._pollQueue is not None:
            self.root._pollQueue.updatePollInterval(self)

    def _finishInit(self):
        # Set the default value but dont write
        self._setDefault()
        self._updatePollInterval()

    def _setDict(self,d,writeEach,modes):
        #print(f'{self.path}._setDict(d={d})')        
        if self._mode in modes:
            self.setDisp(d,writeEach)

    def _getDict(self,modes):
        if self._mode in modes:
            return VariableValue(self)
        else:
            return None

    def _queueUpdate(self):
        self._root._queueUpdates(self)

        for var in self.__listeners:
            var._queueUpdate()

    def _doUpdate(self):

        val = VariableValue(self)

        for func in self.__functions:
            if hasattr(func,'varListener'):
                func.varListener(self.path,val.value,val.valueDisp)
            else:
                func(self.path,val.value,val.valueDisp)

        return val


class RemoteVariable(BaseVariable):

    def __init__(self, *,
                 name,
                 description='',
                 mode='RW',
                 value=None,
                 disp=None,
                 enum=None,
                 units=None,
                 hidden=False,
                 minimum=None,
                 maximum=None,
                 base=pr.UInt,                                 
                 offset=None,
                 bitSize=32,
                 bitOffset=0,
                 pollInterval=0, 
                 overlapEn=False,
                 verify=True, ):

        if disp is None:
            disp = base.defaultdisp

        BaseVariable.__init__(self, name=name, description=description, 
                              mode=mode, value=value, disp=disp, 
                              enum=enum, units=units, hidden=hidden,
                              minimum=minimum, maximum=maximum,
                              pollInterval=pollInterval)

        self._base     = base        
        self._block    = None

        # Convert the address parameters into lists
        addrParams = [offset, bitOffset, bitSize] # Make a copy
        addrParams = [list(x) if isinstance(x, Iterable) else [x] for x in addrParams] # convert to lists
        length = max((len(x) for x in addrParams)) 
        addrParams = [x*length if len(x)==1 else x for x in addrParams] # Make single element lists as long as max
        offset, bitOffset, bitSize = addrParams # Assign back

        # Verify the the list lengths match
        if len(offset) != len(bitOffset) != len(bitSize):
            raise VariableError('Lengths of offset: {}, bitOffset: {}, bitSize {} must match'.format(offset, bitOffset, bitSize))        

        # Check for invalid values
        if 0 in bitSize:
            raise VariableError('BitSize of 0 is invalid')

        # Normalize bitOffsets relative to the smallest offset
        baseAddr = min(offset)
        bitOffset = [x+((y-baseAddr)*8) for x,y in zip(bitOffset, offset)]
        offset = baseAddr

        self._offset    = offset
        self._bitSize   = bitSize
        self._bitOffset = bitOffset
        self._verify    = verify
        self._typeStr   = base.name(sum(bitSize))
        self._bytes     = int(math.ceil(float(self._bitOffset[-1] + self._bitSize[-1]) / 8.0))
        self._overlapEn = overlapEn


    @property
    def varBytes(self):
        return self._bytes

    @pr.expose
    @property
    def offset(self):
        return self._offset

    @pr.expose
    @property
    def address(self):
        return self._block.address

    @pr.expose
    @property
    def bitSize(self):
        return self._bitSize

    @pr.expose
    @property
    def bitOffset(self):
        return self._bitOffset

    @pr.expose
    @property
    def verify(self):
        return self._verify

    @pr.expose
    @property
    def base(self):
        return self._base

    def _setDefault(self):
        if self._default is not None:
            self._block._setDefault(self, self.parseDisp(self._default))

    @pr.expose
    def parseDisp(self, sValue):
        if sValue is None or isinstance(sValue, self.nativeType()):
            return sValue
        else:        

            if self.disp == 'enum':
                return self.revEnum[sValue]
            else:
                return self._base.fromString(sValue, sum(self._bitSize))
            
    def _setDefault(self):
        if self._default is not None:
            self._block._setDefault(self, self.parseDisp(self._default))

    def _shiftOffsetDown(self,amount,minSize):
        if amount != 0:

            self._log.debug("Adjusting variable {} offset from 0x{:02x} to 0x{:02x}".format(self.name,self._offset,self._offset-amount))
            #print("Adjusting variable {} offset from 0x{:02x} to 0x{:02x}".format(self.name,self._offset,self._offset-amount))

            self._offset -= amount

            for i in range(0,len(self._bitOffset)):
                self._bitOffset[i] += (amount * 8)

        self._bytes = int(math.ceil(float(self._bitOffset[-1] + self._bitSize[-1]) / float(minSize*8))) * minSize



class LocalVariable(BaseVariable):

    def __init__(self, *,
                 name,
                 description='',
                 mode='RW',
                 value=None,
                 disp='{}',
                 enum=None,
                 units=None,
                 hidden=False,
                 minimum=None,
                 maximum=None,
                 localSet=None,
                 localGet=None,
                 typeStr='Unknown',
                 pollInterval=0):

        if value is None and localGet is None:
            raise VariableError(f'LocalVariable {self.path} without localGet() must specify value= argument in constructor')

        BaseVariable.__init__(self, name=name, description=description, 
                              mode=mode, value=value, disp=disp, 
                              enum=enum, units=units, hidden=hidden,
                              minimum=minimum, maximum=maximum,
                              pollInterval=pollInterval)

        self._block = pr.LocalBlock(variable=self,localSet=localSet,localGet=localGet,value=self._default)

    def __get__(self):
        return self.get(read=False)

    def __iadd__(self, other):
        self._block._iadd(other)
        return self

    def __isub__(self, other):
        self._block._isub(other)
        return self

    def __imul__(self, other):
        self._block._imul(other)
        return self

    def __imatmul__(self, other):
        self._block._imatmul(other)
        return self

    def __itruediv__(self, other):
        self._block._itruediv(other)
        return self

    def __ifloordiv__(self, other):
        self._block._ifloordiv(other)
        return self

    def __imod__(self, other):
        self._block._imod(other)
        return self

    def __ipow__(self, other):
        self._block._ipow(other)
        return self

    def __ilshift__(self, other):
        self._block._ilshift(other)
        return self

    def __irshift__(self, other):
        self._block._irshift(other)
        return self

    def __iand__(self, other):
        self._block._iand(other)
        return self

    def __ixor__(self, other):
        self._block._ixor(other)
        return self

    def __ior__(self, other):
        self._block._ior(other)
        return self

class LinkVariable(BaseVariable):

    def __init__(self, *,
                 name,
                 variable=None,
                 dependencies=None,
                 typeStr='Linked',
                 linkedSet=None,
                 linkedGet=None,
                 **kwargs): # Args passed to BaseVariable
        
        # Set and get functions
        self._linkedGet = linkedGet
        self._linkedSet = linkedSet        

        if variable is not None:
            # If directly linked to a variable, use it's value and set by defualt
            # for linkedGet and linkedSet unless overridden
            self._linkedGet = linkedGet if linkedGet else variable.value
            self._linkedSet = linkedSet if linkedSet else variable.set

            # Search the kwargs for overridden properties, otherwise the properties from the linked variable will be used
            args = ['disp', 'enum', 'units', 'minimum', 'maximum']
            for arg in args:
                if arg not in kwargs:
                    kwargs[arg] = getattr(variable, arg)

        if not self._linkedSet:
            kwargs['mode'] = 'RO'
        if not self._linkedGet:
            kwargs['mode'] = 'WO'

        # Need to have at least 1 of linkedSet or linkedGet, otherwise error

        # Call super constructor
        BaseVariable.__init__(self, name=name, typeStr=typeStr, **kwargs)

        # Dependency tracking
        if variable is not None:
            # Add the directly linked variable as a dependency
            self.addDependency(variable)

        if dependencies is not None:
            for d in dependencies:
                self.addDependency(d)

    def __getitem__(self, key):
        # Allow dependencies to be accessed as indicies of self
        return self.dependencies[key]

    @pr.expose
    def set(self, value, write=True):
        if self._linkedSet is not None:

            # Possible args
            pargs = {'dev' : self.parent, 'var' : self, 'value' : value, 'write' : write}

            varFuncHelper(self._linkedSet,pargs,self._log,self.path)

    @pr.expose
    def get(self, read=True):
        if self._linkedGet is not None:

            # Possible args
            pargs = {'dev' : self.parent, 'var' : self, 'read' : read}

            return varFuncHelper(self._linkedGet,pargs,self._log,self.path)
        else:
            return None


# Function helper
def varFuncHelper(func,pargs,log,path):

    if not callable(func):
        log.warning("Using deprecated eval string. Please change to function: {}".format(path))

        dev   = None
        var   = None
        cmd   = None
        arg   = None
        value = 0

        if 'dev' in pargs:
            dev = pargs['dev']

        if 'var' in pargs:
            var = pargs['var']

        if 'cmd' in pargs:
            cmd = pargs['cmd']

        if 'arg' in pargs:
            arg = pargs['arg']

        ns = locals()
        exec(textwrap.dedent(func),ns)
        value = ns['value']
        return value

    else:

        # Python functions
        try:
            # Function args
            fargs = inspect.getfullargspec(func).args + \
                    inspect.getfullargspec(func).kwonlyargs 

            # Build overlapping arg list
            args = {k:pargs[k] for k in fargs if k is not 'self' and k in pargs}

        # handle c++ functions, no args supported for now
        except:
            args = {}

        return func(**args)
<|MERGE_RESOLUTION|>--- conflicted
+++ resolved
@@ -48,13 +48,9 @@
                  hidden=False,
                  minimum=None,
                  maximum=None,
-<<<<<<< HEAD
+                 pollInterval=0,
                  typeStr='Unknown',
-                 pollInterval=0
-=======
-                 pollInterval=0,
                  offset=0
->>>>>>> 66bd6507
                 ):
 
         # Public Attributes
