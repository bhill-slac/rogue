--- conflicted
+++ resolved
@@ -14,7 +14,6 @@
 if sys.version_info < MIN_PYTHON:
     raise Exception("Python %s.%s or later is required.\n" % MIN_PYTHON)
 
-<<<<<<< HEAD
 from pyrogue._Node      import *
 from pyrogue._Block     import *
 from pyrogue._Model     import *
@@ -26,19 +25,7 @@
 from pyrogue._PollQueue import *
 from pyrogue._Virtual   import *
 from pyrogue._Process   import *
-=======
-from pyrogue._Node       import *
-from pyrogue._Block      import *
-from pyrogue._Model      import *
-from pyrogue._Variable   import *
-from pyrogue._Command    import *
-from pyrogue._Device     import *
-from pyrogue._Memory     import *
-from pyrogue._Root       import *
-from pyrogue._PollQueue  import *
-from pyrogue._Virtual    import *
 from pyrogue._DataWriter import *
->>>>>>> 468db11c
 
 def addLibraryPath(path):
     """
