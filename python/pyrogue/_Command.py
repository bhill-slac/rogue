#-----------------------------------------------------------------------------
# Title      : PyRogue base module - Command Class
#-----------------------------------------------------------------------------
# This file is part of the rogue software platform. It is subject to
# the license terms in the LICENSE.txt file found in the top-level directory
# of this distribution and at:
#    https://confluence.slac.stanford.edu/display/ppareg/LICENSE.html.
# No part of the rogue software platform, including this file, may be
# copied, modified, propagated, or distributed except according to the terms
# contained in the LICENSE.txt file.
#-----------------------------------------------------------------------------
import rogue.interfaces.memory
import pyrogue as pr
import inspect
import threading


class CommandError(Exception):
    """ Exception for command errors."""
    pass


class BaseCommand(pr.BaseVariable):

    def __init__(self, *,
                 name=None,
                 description="",
                 value=0,
                 retValue=None,
                 enum=None,
                 hidden=False,
                 groups=None,
                 minimum=None,
                 maximum=None,
                 function=None,
                 background=False):

        pr.BaseVariable.__init__(
            self,
            name=name,
            description=description,
            mode='WO',
            value=value,
            enum=enum,
            hidden=hidden,
            groups=groups,
            minimum=minimum,
<<<<<<< HEAD
            maximum=maximum,
            bulkOpEn=False)
=======
            maximum=maximum)
>>>>>>> 0f3f5b7b

        self._function = function if function is not None else BaseCommand.nothing
        self._thread = None
        self._lock = threading.Lock()
        self._background = background

        if self._background:
            self._log.error('Background commands are deprecated. Please use a Process device instead.')

        if retValue is None:
            self._retTypeStr = None
        elif isinstance(retValue, list):
            self._retTypeStr = f'List[{retValue[0].__class__.__name__}]'
        else:
            self._retTypeStr = retValue.__class__.__name__

        # args flag
        try:
            self._arg = 'arg' in inspect.getfullargspec(self._function).args

        # C++ functions
        except Exception:
            self._arg = False

    @pr.expose
    @property
    def arg(self):
        return self._arg

    @pr.expose
    @property
    def retTypeStr(self):
        return self._retTypeStr

    def __call__(self,arg=None):
        if self._background:
            with self._lock:
                if self._thread is not None and self._thread.isAlive():
                    self._log.warning('Command execution is already in progress!')
                    return None
                else:
                    self._thread = threading.Thread(target=self._doFunc, args=(arg,))
                    self._thread.start()

            return None
        else:
            return self._doFunc(arg)

    def _doFunc(self,arg):
        """Execute command: TODO: Update comments"""
        if (self.parent.enable.value() is not True):
            return

        try:

            # Convert arg
            if arg is None:
                arg = self._default
            else:
                arg = self.parseDisp(arg)

            # Possible args
            pargs = {'dev' : self.parent, 'cmd' : self, 'arg' : arg}

            return pr.varFuncHelper(self._function,pargs, self._log,self.path)

        except Exception as e:
            pr.logException(self._log,e)
            raise e

    @pr.expose
    def call(self,arg=None):
        return self.__call__(arg)

    @staticmethod
    def nothing():
        pass

    @staticmethod
    def read(cmd):
        cmd.get(read=True)

    @staticmethod
    def setArg(cmd, arg):
        cmd.set(arg)

    @staticmethod
    def setAndVerifyArg(cmd, arg):
        cmd.set(arg)
        ret = cmd.get()
        if ret != arg:
            raise CommandError(
<<<<<<< HEAD
                f'Verification failed for {cmd.path}. \nSet to {arg} but read back {ret}')
=======
                f'Verification failed for {cmd.path}. \n'+
                f'Set to {arg} but read back {ret}')
>>>>>>> 0f3f5b7b


    @staticmethod
    def createToggle(sets):
        def toggle(cmd):
            for s in sets:
                cmd.set(s)
        return toggle

    @staticmethod
    def toggle(cmd):
        cmd.set(1)
        cmd.set(0)

    @staticmethod
    def createTouch(value):
        def touch(cmd):
            cmd.set(value)
        return touch

    @staticmethod
    def touch(cmd, arg):
        if arg is not None:
            cmd.set(arg)
        else:
            cmd.set(1)

    @staticmethod
    def touchZero(cmd):
        cmd.set(0)

    @staticmethod
    def touchOne(cmd):
        cmd.set(1)

    @staticmethod
    def createPostedTouch(value):
        def postedTouch(cmd):
            cmd.post(value)
        return postedTouch

    @staticmethod
    def postedTouch(cmd, arg):
        cmd.post(arg)

    @staticmethod
    def postedTouchOne(cmd):
        cmd.post(1)

    @staticmethod
    def postedTouchZero(cmd):
        cmd.post(0)

    def replaceFunction(self, function):
        self._function = function

    def _setDict(self,d,writeEach,modes,incGroups,excGroups):
        pass

    def _getDict(self,modes,incGroups,excGroups):
        return None

    def get(self,read=True):
        return self._default

# LocalCommand is the same as BaseCommand
LocalCommand = BaseCommand


class RemoteCommand(BaseCommand, pr.RemoteVariable):

    def __init__(self, *,
                 name,
                 description='',
                 value=None,
                 retValue=None,
                 enum=None,
                 hidden=False,
                 groups=None,
                 minimum=None,
                 maximum=None,
                 function=None,
                 base=pr.UInt,
                 offset=None,
                 bitSize=32,
                 bitOffset=0,
                 overlapEn=False):

        # RemoteVariable constructor will handle assignment of most params
        BaseCommand.__init__(
            self,
            name=name,
            retValue=retValue,
            function=function)

        pr.RemoteVariable.__init__(
            self,
            name=name,
            description=description,
            mode='WO',
            value=value,
            enum=enum,
            hidden=hidden,
            groups=groups,
            minimum=minimum,
            maximum=maximum,
            base=base,
            offset=offset,
            bitSize=bitSize,
            bitOffset=bitOffset,
            overlapEn=overlapEn,
            bulkOpEn=False,
            verify=False)

    def set(self, value, write=True):
        self._log.debug("{}.set({})".format(self, value))
        try:
            self._set(value)

            if write:
                self._block.startTransaction(rogue.interfaces.memory.Write, True, True, self)

        except Exception as e:
            pr.logException(self._log,e)
            raise e


<<<<<<< HEAD

    def get(self, read=True):
        try:
            if read:
                self._block.startTransaction(rogue.interfaces.memory.Read, False, True, self)

            return self._get()
=======
    def get(self, read=True):
        try:
            if read:
                self._block.startTransaction(rogue.interfaces.memory.Read, check=True)

            return self._block.get(self)
>>>>>>> 0f3f5b7b

        except Exception as e:
            pr.logException(self._log,e)
            raise e

<<<<<<< HEAD
=======

>>>>>>> 0f3f5b7b
# Alias
Command = BaseCommand<|MERGE_RESOLUTION|>--- conflicted
+++ resolved
@@ -45,12 +45,8 @@
             hidden=hidden,
             groups=groups,
             minimum=minimum,
-<<<<<<< HEAD
             maximum=maximum,
             bulkOpEn=False)
-=======
-            maximum=maximum)
->>>>>>> 0f3f5b7b
 
         self._function = function if function is not None else BaseCommand.nothing
         self._thread = None
@@ -143,13 +139,6 @@
         ret = cmd.get()
         if ret != arg:
             raise CommandError(
-<<<<<<< HEAD
-                f'Verification failed for {cmd.path}. \nSet to {arg} but read back {ret}')
-=======
-                f'Verification failed for {cmd.path}. \n'+
-                f'Set to {arg} but read back {ret}')
->>>>>>> 0f3f5b7b
-
 
     @staticmethod
     def createToggle(sets):
@@ -276,30 +265,16 @@
             raise e
 
 
-<<<<<<< HEAD
-
     def get(self, read=True):
         try:
             if read:
                 self._block.startTransaction(rogue.interfaces.memory.Read, False, True, self)
 
             return self._get()
-=======
-    def get(self, read=True):
-        try:
-            if read:
-                self._block.startTransaction(rogue.interfaces.memory.Read, check=True)
-
-            return self._block.get(self)
->>>>>>> 0f3f5b7b
 
         except Exception as e:
             pr.logException(self._log,e)
             raise e
 
-<<<<<<< HEAD
-=======
-
->>>>>>> 0f3f5b7b
 # Alias
 Command = BaseCommand