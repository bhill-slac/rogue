--- conflicted
+++ resolved
@@ -37,11 +37,7 @@
         parent.addChild(item)
         item.setText(0,variable.name)
         item.setText(1,variable.mode)
-<<<<<<< HEAD
-        item.setText(2,variable.disp) # Fix this. Should show base and size
-=======
         item.setText(2,variable.typeStr) # Fix this. Should show base and size
->>>>>>> 5d8506e9
 
         if variable.units:
            item.setText(4,str(variable.units))
@@ -92,11 +88,7 @@
 
         if self.variable.disp == 'enum':
             # For enums, value will be index of selected item
-<<<<<<< HEAD
-            #print('indexDict({}) = {}'.format(value, self.indexDict[value]))
-=======
             # Need to call itemText to convert to string
->>>>>>> 5d8506e9
             self.variable.setDisp(self.widget.itemText(value))
 
         else:
