--- conflicted
+++ resolved
@@ -184,12 +184,9 @@
                  'typeStr', 'disp', 'precision', 'mode', 'units', 'minimum', 
                  'maximum', 'lowWarning', 'lowAlarm', 'highWarning', 
                  'highAlarm', 'alarmStatus', 'alarmSeverity', 'pollInterval']
-<<<<<<< HEAD
-=======
 
         if self._variable.isinstance(pyrogue.RemoteVariable):
             attrs += ['offset', 'bitSize', 'bitOffset', 'verify', 'varBytes']
->>>>>>> f19a262b
 
         msgBox = QDialog()
         msgBox.setWindowTitle("Variable Information For {}".format(self._variable.name))
@@ -255,25 +252,6 @@
                 p = QPalette()
                 self._alarm.setPalette(p)
 
-            if var.severity == 'AlarmMajor':
-                self._alarm.setText('Major')
-                p = QPalette()
-                p.setColor(QPalette.Base,Qt.red)
-                p.setColor(QPalette.Text,Qt.black)
-                self._alarm.setPalette(p)
-
-            elif var.severity == 'AlarmMinor':
-                self._alarm.setText('Minor')
-                p = QPalette()
-                p.setColor(QPalette.Base,Qt.yellow)
-                p.setColor(QPalette.Text,Qt.black)
-                self._alarm.setPalette(p)
-
-            else:
-                self._alarm.setText('None')
-                p = QPalette()
-                self._alarm.setPalette(p)
-
             self._swSet = False
 
     @pyqtSlot()
