#!/usr/bin/env python
#-----------------------------------------------------------------------------
# Title      : Variable display for rogue GUI
#-----------------------------------------------------------------------------
# File       : pyrogue/gui/variables.py
# Author     : Ryan Herbst, rherbst@slac.stanford.edu
# Created    : 2016-10-03
# Last update: 2016-10-03
#-----------------------------------------------------------------------------
# Description:
# Module for functions and classes related to variable display in the rogue GUI
#-----------------------------------------------------------------------------
# This file is part of the rogue software platform. It is subject to 
# the license terms in the LICENSE.txt file found in the top-level directory 
# of this distribution and at: 
#    https://confluence.slac.stanford.edu/display/ppareg/LICENSE.html. 
# No part of the rogue software platform, including this file, may be 
# copied, modified, propagated, or distributed except according to the terms 
# contained in the LICENSE.txt file.
#-----------------------------------------------------------------------------
try:
    from PyQt5.QtWidgets import *
    from PyQt5.QtCore    import *
    from PyQt5.QtGui     import *
except ImportError:
    from PyQt4.QtCore    import *
    from PyQt4.QtGui     import *

import pyrogue
import threading

class VariableDev(QObject):

    def __init__(self,*,tree,parent,dev,noExpand):
        QObject.__init__(self)
        self._parent   = parent
        self._tree     = tree
        self._dev      = dev
        self._children = []

        self._widget = QTreeWidgetItem(parent)
        self._widget.setText(0,self._dev.name)

        if (not noExpand) and self._dev.expand:
            self._dummy = None
            self._widget.setExpanded(True)
            self.setup(False)
        else:
            self._dummy = QTreeWidgetItem(self._widget) # One dummy item to add expand control
            self._widget.setExpanded(False)
            self._tree.itemExpanded.connect(self.expandCb)

    @pyqtSlot()
    def expandCb(self):
        if self._dummy is None or not self._widget.isExpanded():
            return

        self._widget.removeChild(self._dummy)
        self._dummy = None
        self.setup(True)

    def setup(self,noExpand):

        # First create variables
        for key,val in self._dev.visableVariables.items():
            self._children.append(VariableLink(tree=self._tree,parent=self._widget,variable=val))
            QCoreApplication.processEvents()

        # Then create devices
        for key,val in self._dev.visableDevices.items():
            self._children.append(VariableDev(tree=self._tree,parent=self._widget,dev=val,noExpand=noExpand))

        for i in range(0,4):
            self._tree.resizeColumnToContents(i)

class VariableLink(QObject):
    """Bridge between the pyrogue tree and the display element"""

    updateGui = pyqtSignal([int],[str])

    def __init__(self,*,tree,parent,variable):
        QObject.__init__(self)
        self._variable = variable
        self._lock     = threading.Lock()
        self._parent   = parent
        self._tree     = tree
        self._inEdit   = False
        self._swSet    = False
        self._widget   = None

        self._item = QTreeWidgetItem(parent)
        self._item.setText(0,variable.name)
        self._item.setText(1,variable.mode)
        self._item.setText(2,variable.typeStr) # Fix this. Should show base and size

        if variable.units:
            self._item.setText(4,str(variable.units))

        if self._variable.disp == 'enum' and self._variable.enum is not None and self._variable.mode != 'RO':
            self._widget = QComboBox()
            self._widget.activated.connect(self.guiChanged)

            self.updateGui.connect(self._widget.setCurrentIndex)

            for i in self._variable.enum:
                self._widget.addItem(self._variable.enum[i])

        elif self._variable.minimum is not None and self._variable.maximum is not None:
            self._widget = QSpinBox();
            self._widget.setMinimum(self._variable.minimum)
            self._widget.setMaximum(self._variable.maximum)
            self._widget.valueChanged.connect(self.guiChanged)

            self.updateGui.connect(self._widget.setValue)

        else:
            self._widget = QLineEdit()
            self._widget.returnPressed.connect(self.returnPressed)
            self._widget.textEdited.connect(self.valueChanged)

            self.updateGui[str].connect(self._widget.setText)

        self._widget.setToolTip(self._variable.description)
        self._widget.setContextMenuPolicy(Qt.CustomContextMenu)
        self._widget.customContextMenuRequested.connect(self.openMenu)

        if self._variable.mode == 'RO':
            self._widget.setReadOnly(True)

        self._tree.setItemWidget(self._item,3,self._widget)
        self.varListener(None,self._variable.value(),self._variable.valueDisp())

        variable.addListener(self)

<<<<<<< HEAD
=======
    def openMenu(self, event):
        menu = QMenu()
        read_variable  = None
        write_variable = None

        read_recurse = menu.addAction('Read Recursive')
        write_recurse = menu.addAction('Write Recursive')
        read_device = menu.addAction('Read Device')
        write_device = menu.addAction('Write Device')

        if self._variable.mode != 'WO':
            read_variable = menu.addAction('Read Variable')
        if self._variable.mode != 'RO':
            write_variable = menu.addAction('Write Variable')

        action = menu.exec_(self._widget.mapToGlobal(event))

        if action == read_recurse:
            self._variable.parent.ReadDevice(True)
        elif action == write_recurse:
            self._variable.parent.WriteDevice(True)
        elif action == read_device:
            self._variable.parent.ReadDevice(False)
        elif action == write_device:
            self._variable.parent.WriteDevice(False)
        elif action == read_variable:
            self._variable.get()
        elif action == write_variable:
            if isinstance(self._widget, QComboBox):
                self._variable.setDisp(self._widget.currentText())
            elif isinstance(self._widget, QSpinBox):
                self._variable.set(self._widget.value())
            else:
                self._variable.setDisp(self._widget.text())

    @Pyro4.expose
>>>>>>> ad6b120e
    def varListener(self, path, value, disp):
        with self._lock:
            if self._widget is None or self._inEdit is True:
                return

            self._swSet = True

            if isinstance(self._widget, QComboBox):
                i = self._widget.findText(disp)

                if i < 0: i = 0

                if self._widget.currentIndex() != i:
                    self.updateGui.emit(i)
            elif isinstance(self._widget, QSpinBox):
                if self._widget.value != value:
                    self.updateGui.emit(value)
            else:
                if self._widget.text() != disp:
                    self.updateGui[str].emit(disp)

            self._swSet = False

    @pyqtSlot()
    def valueChanged(self):
        self._inEdit = True
        p = QPalette()
        p.setColor(QPalette.Base,Qt.yellow)
        p.setColor(QPalette.Text,Qt.black)
        self._widget.setPalette(p)

    @pyqtSlot()
    def returnPressed(self):
        p = QPalette()
        self._widget.setPalette(p)

        self.guiChanged(self._widget.text())
        self._inEdit = False
        self.updateGui.emit(self._variable.valueDisp())

    @pyqtSlot(int)
    @pyqtSlot(str)
    def guiChanged(self, value):
        if self._swSet:
            return

        if self._variable.disp == 'enum':
            # For enums, value will be index of selected item
            # Need to call itemText to convert to string
            self._variable.setDisp(self._widget.itemText(value))

        else:
            # For non enums, value will be string entered in box
            self._variable.setDisp(value)


class VariableWidget(QWidget):
    def __init__(self, *, group, parent=None):
        super(VariableWidget, self).__init__(parent)

        self.roots = []

        vb = QVBoxLayout()
        self.setLayout(vb)
        self.tree = QTreeWidget()
        vb.addWidget(self.tree)

        self.tree.setColumnCount(2)
        self.tree.setHeaderLabels(['Variable','Mode','Base','Value','Units'])

        self.top = QTreeWidgetItem(self.tree)
        self.top.setText(0,group)
        self.tree.addTopLevelItem(self.top)
        self.top.setExpanded(True)

        hb = QHBoxLayout()
        vb.addLayout(hb)

        pb = QPushButton('Read')
        pb.pressed.connect(self.readPressed)
        hb.addWidget(pb)

        self.devTop = None

    @pyqtSlot(pyrogue.Root)
    @pyqtSlot(pyrogue.VirtualNode)
    def addTree(self,root):
        self.roots.append(root)
        self.devTop = VariableDev(tree=self.tree,parent=self.top,dev=root,noExpand=False)

    @pyqtSlot()
    def readPressed(self):
        for root in self.roots:
            root.ReadAll()
<|MERGE_RESOLUTION|>--- conflicted
+++ resolved
@@ -132,8 +132,6 @@
 
         variable.addListener(self)
 
-<<<<<<< HEAD
-=======
     def openMenu(self, event):
         menu = QMenu()
         read_variable  = None
@@ -169,8 +167,6 @@
             else:
                 self._variable.setDisp(self._widget.text())
 
-    @Pyro4.expose
->>>>>>> ad6b120e
     def varListener(self, path, value, disp):
         with self._lock:
             if self._widget is None or self._inEdit is True:
