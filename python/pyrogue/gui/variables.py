--- conflicted
+++ resolved
@@ -376,13 +376,8 @@
 
     @pyqtSlot()
     def readPressed(self):
-<<<<<<< HEAD
-        for root in self.roots:
-            root.ReadAll()
-=======
         try:
             for root in self.roots:
                 root.ReadAll()
         except Exception as msg:
             print(f"Got Exception: {msg}")
->>>>>>> 0f3f5b7b
