#!/usr/bin/env python
#-----------------------------------------------------------------------------
# Title      : Variable display for rogue GUI
#-----------------------------------------------------------------------------
# File       : pyrogue/gui/variables.py
# Author     : Ryan Herbst, rherbst@slac.stanford.edu
# Created    : 2016-10-03
# Last update: 2016-10-03
#-----------------------------------------------------------------------------
# Description:
# Module for functions and classes related to variable display in the rogue GUI
#-----------------------------------------------------------------------------
# This file is part of the rogue software platform. It is subject to 
# the license terms in the LICENSE.txt file found in the top-level directory 
# of this distribution and at: 
#    https://confluence.slac.stanford.edu/display/ppareg/LICENSE.html. 
# No part of the rogue software platform, including this file, may be 
# copied, modified, propagated, or distributed except according to the terms 
# contained in the LICENSE.txt file.
#-----------------------------------------------------------------------------
from PyQt4.QtCore   import *
from PyQt4.QtGui    import *

import pyrogue
import Pyro4
import threading

class VariableDev(object):
    def __init__(self,*,tree,parent,dev,noExpand):
        self._parent   = parent
        self._tree     = tree
        self._dev      = dev
        self._children = []

        self._widget = QTreeWidgetItem(parent)
        self._widget.setText(0,self._dev.name)

        if (not noExpand) and self._dev.expand:
            self._dummy = None
            self._widget.setExpanded(True)
            self.setup(False)
        else:
            self._dummy = QTreeWidgetItem(self._widget) # One dummy item to add expand control
            self._widget.setExpanded(False)
            self._tree.itemExpanded.connect(self.expandCb)

    def expandCb(self):
        if self._dummy is None or not self._widget.isExpanded():
            return

        self._widget.removeChild(self._dummy)
        self._dummy = None
        self.setup(True)

    def setup(self,noExpand):

        # First create variables
        for key,val in self._dev.visableVariables.items():
            self._children.append(VariableLink(tree=self._tree,parent=self._widget,variable=val))
            QCoreApplication.processEvents()

        # Then create devices
        for key,val in self._dev.visableDevices.items():
            self._children.append(VariableDev(tree=self._tree,parent=self._widget,dev=val,noExpand=noExpand))

        for i in range(0,4):
            self._tree.resizeColumnToContents(i)

class VariableLink(QObject):
    """Bridge between the pyrogue tree and the display element"""

    def __init__(self,*,tree,parent,variable):
        QObject.__init__(self)
        self._variable = variable
        self._lock     = threading.Lock()
        self._parent   = parent
        self._tree     = tree
        self._inEdit   = False
        self._swSet    = False
        self._widget   = None

        self._item = QTreeWidgetItem(parent)
        self._item.setText(0,variable.name)
        self._item.setText(1,variable.mode)
        self._item.setText(2,variable.typeStr) # Fix this. Should show base and size

        if variable.units:
            self._item.setText(4,str(variable.units))

        if self._variable.disp == 'enum' and self._variable.enum is not None and self._variable.mode != 'RO':
            self._widget = QComboBox()
            self._widget.activated.connect(self.guiChanged)
            self.connect(self,SIGNAL('updateGui'),self._widget.setCurrentIndex)
            self._widget.setToolTip(self._variable.description)

            for i in self._variable.enum:
                self._widget.addItem(self._variable.enum[i])

        elif self._variable.disp == 'range':
            self._widget = QSpinBox();
            self._widget.setMinimum(self._variable.minimum)
            self._widget.setMaximum(self._variable.maximum)
            self._widget.valueChanged.connect(self.guiChanged)
            self.connect(self,SIGNAL('updateGui'),self._widget.setValue)
            self._widget.setToolTip(self._variable.description)

<<<<<<< HEAD
        else:
            self._widget = QLineEdit()
            self._widget.returnPressed.connect(self.returnPressed)
            self._widget.textEdited.connect(self.valueChanged)
            self.connect(self,SIGNAL('updateGui'),self._widget.setText)
            self._widget.setToolTip(self._variable.description)
=======
            elif self._variable.minimum is not None and self._variable.maximum is not None:
                self._widget = QSpinBox();
                self._widget.setMinimum(self._variable.minimum)
                self._widget.setMaximum(self._variable.maximum)
                self._widget.valueChanged.connect(self.guiChanged)
                self.connect(self,SIGNAL('updateGui'),self._widget.setValue)
                self._widget.setToolTip(self._variable.description)

            else:
                self._widget = QLineEdit()
                self._widget.returnPressed.connect(self.returnPressed)
                self._widget.textEdited.connect(self.valueChanged)
                self.connect(self,SIGNAL('updateGui'),self._widget.setText)
                self._widget.setToolTip(self._variable.description)
>>>>>>> d19a743f

        if self._variable.mode == 'RO':
            self._widget.setReadOnly(True)

        self._tree.setItemWidget(self._item,3,self._widget)
        self.varListener(None,self._variable.value(),self._variable.valueDisp())

        variable.addListener(self)

    @Pyro4.expose
    def varListener(self, path, value, disp):
        #print('{} varListener ( {} {} )'.format(self.variable, type(value), value))
        with self._lock:
            if self._widget is None or self._inEdit is True:
                return

            self._swSet = True

            if isinstance(self._widget, QComboBox):
                if self._widget.currentIndex() != self._widget.findText(disp):
                    self.emit(SIGNAL("updateGui"), self._widget.findText(disp))
            elif isinstance(self._widget, QSpinBox):
                if self._widget.value != value:
                    self.emit(SIGNAL("updateGui"), value)
            else:
                if self._widget.text() != disp:
                    self.emit(SIGNAL("updateGui"), disp)

            self._swSet = False

    def valueChanged(self):
        self._inEdit = True
        p = QPalette()
        p.setColor(QPalette.Base,Qt.yellow)
        p.setColor(QPalette.Text,Qt.black)
        self._widget.setPalette(p)

    def returnPressed(self):
        p = QPalette()
        self._widget.setPalette(p)

        self.guiChanged(self._widget.text())
        self._inEdit = False
        self.emit(SIGNAL("updateGui"), self._variable.valueDisp())

    def guiChanged(self, value):
        if self._swSet:
            return

        if self._variable.disp == 'enum':
            # For enums, value will be index of selected item
            # Need to call itemText to convert to string
            self._variable.setDisp(self._widget.itemText(value))

        else:
            # For non enums, value will be string entered in box
            self._variable.setDisp(value)


class VariableWidget(QWidget):
    def __init__(self, *, group, parent=None):
        super(VariableWidget, self).__init__(parent)

        self.roots = []

        vb = QVBoxLayout()
        self.setLayout(vb)
        self.tree = QTreeWidget()
        vb.addWidget(self.tree)

        self.tree.setColumnCount(2)
        self.tree.setHeaderLabels(['Variable','Mode','Base','Value','Units'])

        self.top = QTreeWidgetItem(self.tree)
        self.top.setText(0,group)
        self.tree.addTopLevelItem(self.top)
        self.top.setExpanded(True)

        hb = QHBoxLayout()
        vb.addLayout(hb)

        pb = QPushButton('Read')
        pb.pressed.connect(self.readPressed)
        hb.addWidget(pb)

        self.devTop = None

    def addTree(self,root):
        self.roots.append(root)
        self.devTop = VariableDev(tree=self.tree,parent=self.top,dev=root,noExpand=False)

    def readPressed(self):
        for root in self.roots:
            root.ReadAll()
<|MERGE_RESOLUTION|>--- conflicted
+++ resolved
@@ -96,7 +96,7 @@
             for i in self._variable.enum:
                 self._widget.addItem(self._variable.enum[i])
 
-        elif self._variable.disp == 'range':
+        elif self._variable.minimum is not None and self._variable.maximum is not None:
             self._widget = QSpinBox();
             self._widget.setMinimum(self._variable.minimum)
             self._widget.setMaximum(self._variable.maximum)
@@ -104,29 +104,12 @@
             self.connect(self,SIGNAL('updateGui'),self._widget.setValue)
             self._widget.setToolTip(self._variable.description)
 
-<<<<<<< HEAD
         else:
             self._widget = QLineEdit()
             self._widget.returnPressed.connect(self.returnPressed)
             self._widget.textEdited.connect(self.valueChanged)
             self.connect(self,SIGNAL('updateGui'),self._widget.setText)
             self._widget.setToolTip(self._variable.description)
-=======
-            elif self._variable.minimum is not None and self._variable.maximum is not None:
-                self._widget = QSpinBox();
-                self._widget.setMinimum(self._variable.minimum)
-                self._widget.setMaximum(self._variable.maximum)
-                self._widget.valueChanged.connect(self.guiChanged)
-                self.connect(self,SIGNAL('updateGui'),self._widget.setValue)
-                self._widget.setToolTip(self._variable.description)
-
-            else:
-                self._widget = QLineEdit()
-                self._widget.returnPressed.connect(self.returnPressed)
-                self._widget.textEdited.connect(self.valueChanged)
-                self.connect(self,SIGNAL('updateGui'),self._widget.setText)
-                self._widget.setToolTip(self._variable.description)
->>>>>>> d19a743f
 
         if self._variable.mode == 'RO':
             self._widget.setReadOnly(True)
