--- conflicted
+++ resolved
@@ -34,11 +34,7 @@
         item = QTreeWidgetItem(parent)
         parent.addChild(item)
         item.setText(0,command.name)
-<<<<<<< HEAD
-        item.setText(1,command.disp)
-=======
         item.setText(1,command.typeStr)
->>>>>>> 5d8506e9
 
         pb = QPushButton('Execute')
         item.treeWidget().setItemWidget(item,2,pb)
@@ -56,11 +52,7 @@
         else:
             value=None
 
-<<<<<<< HEAD
         if self.command._base is not None:
-=======
-        if self.command.base is not None:
->>>>>>> 5d8506e9
             try:
                 self.command(self.command.parseDisp(value))
             except Exception:
