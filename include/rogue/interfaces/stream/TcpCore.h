/**
 *-----------------------------------------------------------------------------
 * Title      : Stream Network Core
 * ----------------------------------------------------------------------------
 * File       : TcpCore.h
 * Created    : 2019-01-30
 * ----------------------------------------------------------------------------
 * Description:
 * Stream Network Core
 * ----------------------------------------------------------------------------
 * This file is part of the rogue software platform. It is subject to 
 * the license terms in the LICENSE.txt file found in the top-level directory 
 * of this distribution and at: 
 *    https://confluence.slac.stanford.edu/display/ppareg/LICENSE.html. 
 * No part of the rogue software platform, including this file, may be 
 * copied, modified, propagated, or distributed except according to the terms 
 * contained in the LICENSE.txt file.
 * ----------------------------------------------------------------------------
**/
#ifndef __ROGUE_INTERFACES_STREAM_TCP_CORE_H__
#define __ROGUE_INTERFACES_STREAM_TCP_CORE_H__
#include <rogue/interfaces/stream/Master.h>
#include <rogue/interfaces/stream/Slave.h>
#include <rogue/interfaces/stream/Frame.h>
#include <rogue/Logging.h>
#include <thread>
#include <stdint.h>

namespace rogue {
   namespace interfaces {
      namespace stream {

         //! Stream TCP Bridge Core
         /** This class implements the core functionality of the TcpClient and TcpServer
          * classes which implment a Rogue stream bridge over a TCP network. This core
          * can operation in either client or server mode. The TcpClient and TcpServer
          * classes are thin wrapper which define which mode flag to pass to this base
          * class.
          *
          * The TcpServer and TcpClient interfaces are blocking and will stall frame
          * transmissions when the remote side is either not present or is back pressuring.
          * When the remote server is not present a local buffer is not utilized, where it is
          * utilized when a connection has been established.
          */
         class TcpCore : public rogue::interfaces::stream::Master, 
                         public rogue::interfaces::stream::Slave {

            protected:

               // Inbound Address
               std::string pullAddr_;

               // Outbound Address
               std::string pushAddr_;

               // Zeromq Context
               void * zmqCtx_;

               // Zeromq inbound port
               void * zmqPull_;

               // Zeromq outbound port
               void * zmqPush_;

               // Thread background
               void runThread();

               // Log
               std::shared_ptr<rogue::Logging> bridgeLog_;

               // Thread
               std::thread * thread_;
               bool threadEn_;

               // Lock
               std::mutex bridgeMtx_;

            public:

               //! Create a TcpCore object and return as a TcpCorePtr
               /**The creator takes an address, port and server mode flag. The passed
                * address can either be an IP address or hostname. When running in server
                * mode the address string defines which network interface the socket server
                * will listen on. A string of "*" results in all network interfaces being
                * listened on. The stream bridge requires two TCP ports. The pased port is the 
                * base number of these two ports. A passed value of 8000 will result in both
                * 8000 and 8001 being used by this bridge.
                *
                * Not exposed to Python
                * @param addr Interface address for server, remote server address for client.
                * @param port Base port number of use for connection.
                * @param server Server flag. Set to True to run in server mode.
                * @return TcpCore object as a TcpCorePtr
                */
               static std::shared_ptr<rogue::interfaces::stream::TcpCore> 
                  create (std::string addr, uint16_t port, bool server);

               // Setup class for use in python
               static void setup_python();

               // Create a TcpCore object
               TcpCore(std::string addr, uint16_t port, bool server);

               // Destroy the TcpCore
               ~TcpCore();

<<<<<<< HEAD
               //! Accept a frame from master
               /** This method is called by the Master object to which this Slave is attached when
                * passing a Frame.
                * @param frame Frame pointer (FramePtr)
                */
               void acceptFrame ( std::shared_ptr<rogue::interfaces::stream::Frame> frame );
=======
               // Receive frame from Master
               void acceptFrame ( boost::shared_ptr<rogue::interfaces::stream::Frame> frame );
>>>>>>> be47f27d
         };

         //! Alias for using shared pointer as TcpCorePtr
         typedef std::shared_ptr<rogue::interfaces::stream::TcpCore> TcpCorePtr;

      }
   }
};

#endif
<|MERGE_RESOLUTION|>--- conflicted
+++ resolved
@@ -104,17 +104,8 @@
                // Destroy the TcpCore
                ~TcpCore();
 
-<<<<<<< HEAD
-               //! Accept a frame from master
-               /** This method is called by the Master object to which this Slave is attached when
-                * passing a Frame.
-                * @param frame Frame pointer (FramePtr)
-                */
+               // Receive frame from Master
                void acceptFrame ( std::shared_ptr<rogue::interfaces::stream::Frame> frame );
-=======
-               // Receive frame from Master
-               void acceptFrame ( boost::shared_ptr<rogue::interfaces::stream::Frame> frame );
->>>>>>> be47f27d
          };
 
          //! Alias for using shared pointer as TcpCorePtr
