/**
 *-----------------------------------------------------------------------------
 * Title      : Hub Hub
 * ----------------------------------------------------------------------------
 * File       : Hub.h
 * Author     : Ryan Herbst, rherbst@slac.stanford.edu
 * Created    : 2016-09-20
 * Last update: 2016-09-20
 * ----------------------------------------------------------------------------
 * Description:
 * A memory interface hub. Accepts requests from multiple masters and forwards
 * them to a downstream slave. Address is updated along the way. Includes support
 * for modification callbacks.
 * ----------------------------------------------------------------------------
 * This file is part of the rogue software platform. It is subject to 
 * the license terms in the LICENSE.txt file found in the top-level directory 
 * of this distribution and at: 
 *    https://confluence.slac.stanford.edu/display/ppareg/LICENSE.html. 
 * No part of the rogue software platform, including this file, may be 
 * copied, modified, propagated, or distributed except according to the terms 
 * contained in the LICENSE.txt file.
 * ----------------------------------------------------------------------------
**/
#ifndef __ROGUE_INTERFACES_MEMORY_HUB_H__
#define __ROGUE_INTERFACES_MEMORY_HUB_H__
#include <stdint.h>
#include <vector>

#include <rogue/interfaces/memory/Master.h>
#include <rogue/interfaces/memory/Slave.h>
#include <boost/python.hpp>
#include <boost/thread.hpp>

namespace rogue {
   namespace interfaces {
      namespace memory {

         //! Transaction container
         class Hub : public Master, public Slave {

               //! Offset address of hub
               uint64_t offset_;

            public:

               //! Create a block, class creator
               static boost::shared_ptr<rogue::interfaces::memory::Hub> create (uint64_t offset);

               //! Setup class in python
               static void setup_python();

               //! Create a hub
               Hub(uint64_t offset);

               //! Destroy a hub
               ~Hub();

               //! Get offset
               uint64_t getOffset();

               //! Return min access size to requesting master
               uint32_t doMinAccess();

               //! Return max access size to requesting master
               uint32_t doMaxAccess();

               //! Return address
               uint64_t doAddress();

               //! Post a transaction. Master will call this method with the access attributes.
               virtual void doTransaction(boost::shared_ptr<rogue::interfaces::memory::Transaction> transaction);
         };
         
         //! Memory Hub class, wrapper to enable pyton overload of virtual methods
         class HubWrap : 
            public rogue::interfaces::memory::Hub, 
            public boost::python::wrapper<rogue::interfaces::memory::Hub> {
<<<<<<< HEAD

            public:

               //! Constructor
              HubWrap(uint64_t offset);


               //! Post a transaction. Master will call this method with the access attributes.
               void doTransaction(uint32_t id, boost::shared_ptr<rogue::interfaces::memory::Master> master,
                                  uint64_t address, uint32_t size, uint32_t type);

               //! Post a transaction. Master will call this method with the access attributes.
               void defDoTransaction(uint32_t id, boost::shared_ptr<rogue::interfaces::memory::Master> master,
                                     uint64_t address, uint32_t size, uint32_t type);

=======

            public:

               //! Constructor
               HubWrap(uint64_t offset);

               //! Post a transaction. Master will call this method with the access attributes.
               void doTransaction(boost::shared_ptr<rogue::interfaces::memory::Transaction> transaction);

               //! Post a transaction. Master will call this method with the access attributes.
               void defDoTransaction(boost::shared_ptr<rogue::interfaces::memory::Transaction> transaction);
>>>>>>> 4246c488
         };
         
         // Convienence
         typedef boost::shared_ptr<rogue::interfaces::memory::Hub> HubPtr;
         typedef boost::shared_ptr<rogue::interfaces::memory::HubWrap> HubWrapPtr;

      }
   }
}

#endif
<|MERGE_RESOLUTION|>--- conflicted
+++ resolved
@@ -75,23 +75,6 @@
          class HubWrap : 
             public rogue::interfaces::memory::Hub, 
             public boost::python::wrapper<rogue::interfaces::memory::Hub> {
-<<<<<<< HEAD
-
-            public:
-
-               //! Constructor
-              HubWrap(uint64_t offset);
-
-
-               //! Post a transaction. Master will call this method with the access attributes.
-               void doTransaction(uint32_t id, boost::shared_ptr<rogue::interfaces::memory::Master> master,
-                                  uint64_t address, uint32_t size, uint32_t type);
-
-               //! Post a transaction. Master will call this method with the access attributes.
-               void defDoTransaction(uint32_t id, boost::shared_ptr<rogue::interfaces::memory::Master> master,
-                                     uint64_t address, uint32_t size, uint32_t type);
-
-=======
 
             public:
 
@@ -103,7 +86,6 @@
 
                //! Post a transaction. Master will call this method with the access attributes.
                void defDoTransaction(boost::shared_ptr<rogue::interfaces::memory::Transaction> transaction);
->>>>>>> 4246c488
          };
          
          // Convienence
