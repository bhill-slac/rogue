/**
 *-----------------------------------------------------------------------------
 * Title      : Memory Variable
 * ----------------------------------------------------------------------------
 * File       : Variable.h
 * ----------------------------------------------------------------------------
 * Description:
 * Base class for RemoteVariable as well as direct C++ access
 * ----------------------------------------------------------------------------
 * This file is part of the rogue software platform. It is subject to
 * the license terms in the LICENSE.txt file found in the top-level directory
 * of this distribution and at:
 *    https://confluence.slac.stanford.edu/display/ppareg/LICENSE.html.
 * No part of the rogue software platform, including this file, may be
 * copied, modified, propagated, or distributed except according to the terms
 * contained in the LICENSE.txt file.
 * ----------------------------------------------------------------------------
**/
#ifndef __ROGUE_INTERFACES_MEMORY_VARIABLE_H__
#define __ROGUE_INTERFACES_MEMORY_VARIABLE_H__
#include <stdint.h>
#include <inttypes.h>
#include <vector>
#include <rogue/EnableSharedFromThis.h>

#include <thread>

#ifndef NO_PYTHON
#define BOOST_BIND_GLOBAL_PLACEHOLDERS
#include <boost/python.hpp>
#endif

namespace rogue {
   namespace interfaces {
      namespace memory {

         class Block;
         class Variable;

         //! Alias for using shared pointer as VariablePtr
         typedef std::shared_ptr<rogue::interfaces::memory::Variable> VariablePtr;

         //! Memory interface Variable
         class Variable {

            friend class Block;

            protected:

               // Associated block
               rogue::interfaces::memory::Block * block_;

               // Name
               std::string name_;

               // Path
               std::string path_;

               // Model
               uint32_t modelId_;

               // Byte reverse flag
               bool byteReverse_;

               // Bit reverse flag
               bool bitReverse_;

               // Total number of bits for this value
               uint32_t bitTotal_;

               // Fast copy base array
               uint32_t * fastByte_;

               // Total bytes (rounded up) for this value
               uint32_t byteSize_;

               // Variable coverage bytes
               uint32_t varBytes_;

               // Variable offset
               uint64_t offset_;

               // Array of bit offsets
               std::vector<uint32_t> bitOffset_;

               // Array of bit sizes
               std::vector<uint32_t> bitSize_;

               // Min value for range checking
               double minValue_;

               // Max value for range checking
               double maxValue_;

               // Bulk Enable Flag
               bool bulkOpEn_;

               // Enable update calls
               bool updateNotify_;

               // Variable mode
               std::string mode_;

               // Overlap Enable Flag
               bool overlapEn_;

               // Verify flag
               bool verifyEn_;

               // Low byte value
               uint32_t lowTranByte_;

               // High byte value
               uint32_t highTranByte_;

               // Low byte value for list variables
               uint32_t * listLowTranByte_;

               // High byte value for list variables
               uint32_t * listHighTranByte_;

               // Poiner to custom data
               void * customData_;

               // Bin Point
               uint32_t binPoint_;

               // Stale flag
               bool stale_;

               // Number of values
               uint32_t numValues_;

               // Bits per value
               uint32_t valueBits_;

               // Bytes per value
               uint32_t valueBytes_;

               // Stride per value
               uint32_t valueStride_;


#ifndef NO_PYTHON
               /////////////////////////////////
               // Python
               /////////////////////////////////

               // Set pointer function
               void (rogue::interfaces::memory::Block::*setFuncPy_)(boost::python::object &, rogue::interfaces::memory::Variable *, int32_t index);

               // Get pointer function
               boost::python::object (rogue::interfaces::memory::Block::*getFuncPy_)(rogue::interfaces::memory::Variable *, int32_t index);
#endif

               /////////////////////////////////
               // C++ Byte Array
               /////////////////////////////////

               void (rogue::interfaces::memory::Block::*setByteArray_)(const uint8_t *, rogue::interfaces::memory::Variable *, int32_t index);

               void (rogue::interfaces::memory::Block::*getByteArray_)(uint8_t *, rogue::interfaces::memory::Variable *, int32_t index);

               /////////////////////////////////
               // C++ Uint
               /////////////////////////////////

               void (rogue::interfaces::memory::Block::*setUInt_)(const uint64_t &, rogue::interfaces::memory::Variable *, int32_t index);

               uint64_t (rogue::interfaces::memory::Block::*getUInt_)(rogue::interfaces::memory::Variable *, int32_t index);

               /////////////////////////////////
               // C++ int
               /////////////////////////////////

               void (rogue::interfaces::memory::Block::*setInt_)(const int64_t &, rogue::interfaces::memory::Variable *, int32_t index);

               int64_t (rogue::interfaces::memory::Block::*getInt_)(rogue::interfaces::memory::Variable *, int32_t index);

               /////////////////////////////////
               // C++ bool
               /////////////////////////////////

               void (rogue::interfaces::memory::Block::*setBool_)(const bool &, rogue::interfaces::memory::Variable *, int32_t index);

               bool (rogue::interfaces::memory::Block::*getBool_)(rogue::interfaces::memory::Variable *, int32_t index);

               /////////////////////////////////
               // C++ String
               /////////////////////////////////

               void (rogue::interfaces::memory::Block::*setString_)(const std::string &, rogue::interfaces::memory::Variable *, int32_t index);

               std::string (rogue::interfaces::memory::Block::*getString_)(rogue::interfaces::memory::Variable *, int32_t index);

               /////////////////////////////////
               // C++ Float
               /////////////////////////////////

               void (rogue::interfaces::memory::Block::*setFloat_)(const float &, rogue::interfaces::memory::Variable *, int32_t index);

               float (rogue::interfaces::memory::Block::*getFloat_)(rogue::interfaces::memory::Variable *, int32_t index);

               /////////////////////////////////
               // C++ double
               /////////////////////////////////

               void (rogue::interfaces::memory::Block::*setDouble_)(const double &, rogue::interfaces::memory::Variable *, int32_t index);

               double (rogue::interfaces::memory::Block::*getDouble_)(rogue::interfaces::memory::Variable *, int32_t index);

               /////////////////////////////////
               // C++ filed point
               /////////////////////////////////

               void (rogue::interfaces::memory::Block::*setFixed_)(const double &, rogue::interfaces::memory::Variable *, int32_t index);

               double (rogue::interfaces::memory::Block::*getFixed_)(rogue::interfaces::memory::Variable *, int32_t index);

            public:

               //! Class factory which returns a pointer to a Variable (VariablePtr)
               /** Exposed to Python as rogue.interfaces.memory.Variable()
                *
                * @param name Variable name
                * @param mode Variable mode
                * @param minimum Variable min value, 0 for none
                * @param maximum Variable max value, 0 for none
                * @param bitOffset Bit offset vector
                * @param bitSize Bit size vector
                * @param overlapEn Overlap enable flag
                * @param verify Verify enable flag
                * @param bulkOpEn Bulk read/write flag
                * @param updateNotify Enable variable tree updates
                * @param modelId Variable model ID
                * @param byteReverse Byte reverse flag
                * @param bitReverse Bit reverse flag
                * @param bitPoint Bit point for fixed point values
                */
               static rogue::interfaces::memory::VariablePtr create (
                     std::string name,
                     std::string mode,
                     double   minimum,
                     double   maximum,
                     uint64_t offset,
                     std::vector<uint32_t> bitOffset,
                     std::vector<uint32_t> bitSize,
                     bool overlapEn,
                     bool verify,
                     bool bulkOpEn,
                     bool updateNotify,
                     uint32_t modelId,
                     bool byteReverse,
                     bool bitReverse,
                     uint32_t binPoint,
                     uint32_t numValues,
                     uint32_t valueBits,
                     uint32_t valueStride);

               // Setup class for use in python
               static void setup_python();

               // Create a Variable
               Variable ( std::string name,
                          std::string mode,
                          double   minimum,
                          double   maximum,
                          uint64_t offset,
                          std::vector<uint32_t> bitOffset,
                          std::vector<uint32_t> bitSize,
                          bool overlapEn,
                          bool verify,
                          bool bulkOpEn,
                          bool updateNotify,
                          uint32_t modelId,
                          bool byteReverse,
                          bool bitReverse,
                          uint32_t binPoint,
                          uint32_t numValues,
                          uint32_t valueBits,
                          uint32_t valueStride);

               // Destroy
               virtual ~Variable();

               //! Shift offset down
               void shiftOffsetDown(uint32_t shift, uint32_t minSize);

               // Update path
               void updatePath(std::string path);

               //! Return the modelId of the variable
               uint32_t modelId() const {
                  return modelId_;
               }

               //! Return the total number of bits for this value
               uint32_t bitTotal() const {
                  return bitTotal_;
               }

               //! Return the total bytes (rounded up) for this value
               uint32_t byteSize() const {
                  return byteSize_;
               }

               //! Return the name of the variable
               const std::string & name() const {
                  return name_;
               }

               //! Return the variable mode
               const std::string & mode() const {
                  return mode_;
               }

               //! Return the variable path
               const std::string & path() const {
                  return path_;
               }

               //! Return the minimum value
               double minimum();

               //! Return the maximum value
               double maximum();

               //! Return variable range bytes
               uint32_t varBytes();

               //! Return variable offset
               uint64_t offset();

               //! Return verify enable flag
               bool verifyEn();

               //! Return overlap enable flag
               bool overlapEn();

               //! Return bulk enable flag
               bool bulkOpEn();

               //! Return the number of values
               uint32_t numValues() {
                   return numValues_;
               }

               //! Return the number of bits per value
               uint32_t valueBits() {
                   return valueBits_;
               }

               //! Return the number of bytes per value
               uint32_t valueBytes() {
                   return valueBytes_;
               }

               //! Return the stride per value
               uint32_t valueStride() {
                   return valueStride_;
               }

               //! Execute queue update, unused in C++
               virtual void queueUpdate();

               //! Rate test for debugging
               void rateTest();

               //! Set logging level for Variable's block
               void setLogLevel(uint32_t level);

               //! Return string representation of value using default converters
               std::string getDumpValue(bool read);

               //! Perform a read operation
<<<<<<< HEAD
               void read();
=======
			   void read();
>>>>>>> d427281f

               /////////////////////////////////
               // C++ Byte Array
               /////////////////////////////////

               //! Set byte array
               void setBytArray(uint8_t *, int32_t index=-1);

               //! Get byte array
               void getByteArray(uint8_t *, int32_t index=-1);

               /////////////////////////////////
               // C++ Uint
               /////////////////////////////////

               //! Set unsigned int
               void setUInt(uint64_t &, int32_t index=-1);

               //! Set unsigned int
<<<<<<< HEAD
               void setValue(uint64_t value, int32_t index=-1) {
                  setUInt(value,index);
=======
#define	INLINE_SETVALUE_UINT 0
#if INLINE_SETVALUE_UINT
               void setValue(uint64_t value) {
                  setUInt(value);
>>>>>>> d427281f
               }
#else
               void setValue(uint64_t value);
#endif

               //! Get unsigned int
               uint64_t getUInt(int32_t index=-1);

               //! Get unsigned int
               void getValue(uint64_t & valueRet, int32_t index=-1) {
                  valueRet = getUInt(index);
               }

               /////////////////////////////////
               // C++ int
               /////////////////////////////////

               //! Set signed int
               void setInt(int64_t &, int32_t index=-1);

               //! Set int
               void setValue(int64_t value, int32_t index=-1) {
                  setInt(value, index);
               }

               //! Get signed int
               int64_t getInt(int32_t index=-1);

               //! Get signed int
               void getValue(int64_t & valueRet, int32_t index=-1) {
                  valueRet = getInt(index);
               }

               /////////////////////////////////
               // C++ bool
               /////////////////////////////////

               //! Set bool
               void setBool(bool &, int32_t index=-1);

               //! Set bool
               void setValue(bool value, int32_t index=-1) {
                  setBool(value,index);
               }

               //! Get bool
               bool getBool(int32_t index=-1);

               //! Get bool
               void getValue(bool & valueRet, int32_t index=-1) {
                  valueRet = getBool(index);
               }

               /////////////////////////////////
               // C++ String
               /////////////////////////////////

               //! Set string
               void setString(const std::string &, int32_t index=-1);

               //! Set string
               void setValue(const std::string & value, int32_t index=-1) {
                  setString(value, index);
               }

               //! Get string
               std::string getString(int32_t index=-1);

               //! Get string
               void getString(std::string & retString, int32_t index=-1) {
                  getValue( retString, index );
               }

               //! Get string
               void getValue(std::string &, int32_t index=-1);

               /////////////////////////////////
               // C++ Float
               /////////////////////////////////

               //! Set Float
               void setFloat(float &, int32_t index=-1);

               //! Set Float
               void setValue(float value, int32_t index=-1) {
                  setFloat(value,index);
               }

               //! Get Float
               float getFloat(int32_t index=-1);

               //! Get Float
               void getValue(float & valueRet, int32_t index=-1) {
                  valueRet = getFloat(index);
               }

               /////////////////////////////////
               // C++ double
               /////////////////////////////////

               //! Set Double
               void setDouble(double &, int32_t index=-1);

               //! Set Double
               void setValue(double value, int32_t index=-1) {
                  setDouble(value,index);
               }

               //! Get Double
               double getDouble(int32_t index=-1);

               //! Get Double
               void getValue(double & valueRet, int32_t index=-1) {
                  valueRet = getDouble(index);
               }

               /////////////////////////////////
               // C++ fixed point
               /////////////////////////////////

               //! Set fixed point
               void setFixed(double &, int32_t index=-1);

               //! Get Fixed point
               double getFixed(int32_t index=-1);

         };

#ifndef NO_PYTHON

         // Stream slave class, wrapper to enable python overload of virtual methods
         class VariableWrap :
            public rogue::interfaces::memory::Variable,
            public boost::python::wrapper<rogue::interfaces::memory::Variable> {

               boost::python::object model_;

            public:

               // Create a Variable
               VariableWrap ( std::string name,
                              std::string mode,
                              boost::python::object minimum,
                              boost::python::object maximum,
                              uint64_t offset,
                              boost::python::object bitOffset,
                              boost::python::object bitSize,
                              bool overlapEn,
                              bool verify,
                              bool bulkOpEn,
                              bool updateNotify,
                              boost::python::object model,
                              boost::python::object listData);

               //! Update the bit offsets
               void updateOffset(boost::python::object &bitOffset);

               //! Set value from RemoteVariable
               /** Set the internal shadow memory with the requested variable value
                *
                * Exposed as set() method to Python
                *
                * @param value   Variable value
                * @param index   Index of value, -1 to set full list
                */
               void set(boost::python::object &value, int32_t index);

               //! Get value from RemoteVariable
               /** Copy the shadow memory value into the passed byte array.
                *
                * Exposed as get() method to Python
                *
                * @param index   Index of value, -1 to get full list
                */
               boost::python::object get(int32_t index);

               //! To Bytes
               boost::python::object toBytes(boost::python::object &value);

               //! From Bytes
               boost::python::object fromBytes(boost::python::object &value);

               //! Queue update to python
               void defQueueUpdate();

               //! Queue update to python
               void queueUpdate();

               //! Return bit offset
               boost::python::object bitOffset();

               //! Return bit size array
               boost::python::object bitSize();
         };

         typedef std::shared_ptr<rogue::interfaces::memory::VariableWrap> VariableWrapPtr;

#endif

      }
   }
}

#endif
<|MERGE_RESOLUTION|>--- conflicted
+++ resolved
@@ -373,11 +373,7 @@
                std::string getDumpValue(bool read);
 
                //! Perform a read operation
-<<<<<<< HEAD
                void read();
-=======
-			   void read();
->>>>>>> d427281f
 
                /////////////////////////////////
                // C++ Byte Array
@@ -396,19 +392,15 @@
                //! Set unsigned int
                void setUInt(uint64_t &, int32_t index=-1);
 
+#define	INLINE_SETVALUE_UINT 0
+#if INLINE_SETVALUE_UINT
                //! Set unsigned int
-<<<<<<< HEAD
                void setValue(uint64_t value, int32_t index=-1) {
                   setUInt(value,index);
-=======
-#define	INLINE_SETVALUE_UINT 0
-#if INLINE_SETVALUE_UINT
-               void setValue(uint64_t value) {
-                  setUInt(value);
->>>>>>> d427281f
                }
 #else
-               void setValue(uint64_t value);
+               //! Set unsigned int
+               void setValue(uint64_t value, int32_t index=-1);
 #endif
 
                //! Get unsigned int
