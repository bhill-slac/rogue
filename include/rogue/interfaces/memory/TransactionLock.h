/**
 *-----------------------------------------------------------------------------
 * Title      : Memory Transaction Lock
 * ----------------------------------------------------------------------------
 * File       : TransactionLock.h
 * Created    : 2018-03-16
 * ----------------------------------------------------------------------------
 * Description:
 * Memory Transaction lock
 * ----------------------------------------------------------------------------
 * This file is part of the rogue software platform. It is subject to 
 * the license terms in the LICENSE.txt file found in the top-level directory 
 * of this distribution and at: 
 *    https://confluence.slac.stanford.edu/display/ppareg/LICENSE.html. 
 * No part of the rogue software platform, including this file, may be 
 * copied, modified, propagated, or distributed except according to the terms 
 * contained in the LICENSE.txt file.
 * ----------------------------------------------------------------------------
**/
#ifndef __ROGUE_INTERFACES_MEMORY_TRANSACTION_LOCK_H__
#define __ROGUE_INTERFACES_MEMORY_TRANSACTION_LOCK_H__
#include <stdint.h>
#include <thread>

namespace rogue {
   namespace interfaces {
      namespace memory {

         class Transaction;

         //! Transaction Lock
         /**
          * The TransactionLock is a container for holding a lock on Transaction data while accessing 
          * that data. This lock ensures that Transaction is not destroyed when the Slave is updating
          * its data and result. This object is created by calling Transaction::lock().
          */
         class TransactionLock {

               std::shared_ptr<rogue::interfaces::memory::Transaction> tran_;
               bool locked_;

            public:

<<<<<<< HEAD
               //! Class factory which returns a pointer to a TransactionLock (TransactionLockPtr)
               /** Create a new Transaction lock on the passed Transaction.
                *
                * Not exposed to Python
                * @param transaction Transaction pointer (TransactionPtr) to create a lock on
                */
               static std::shared_ptr<rogue::interfaces::memory::TransactionLock> create (
                  std::shared_ptr<rogue::interfaces::memory::Transaction> transaction);

               //! Transaction lock constructor
               /** Do not call directly. Use the create() class method instead.
                *
                * Not available in Python
                * @param transaction Transaction pointer (TransactionPtr) to create a lock on
                */
               TransactionLock(std::shared_ptr<rogue::interfaces::memory::Transaction> transaction);
=======
               // Class factory which returns a pointer to a TransactionLock (TransactionLockPtr)
               static boost::shared_ptr<rogue::interfaces::memory::TransactionLock> create (
                  boost::shared_ptr<rogue::interfaces::memory::Transaction> transaction);

               // Transaction lock constructor
               TransactionLock(boost::shared_ptr<rogue::interfaces::memory::Transaction> transaction);
>>>>>>> be47f27d

               // Setup class for use in python
               static void setup_python();

               // Destroy and release the transaction lock
               ~TransactionLock();

               //! Lock associated Transaction if not locked
               /** Exposed as lock() to Python
                */
               void lock();

               //! UnLock associated transaction if locked
               /** Exposed as unlock() to Python
                */
               void unlock();

               //! Enter method for python, does nothing
               /** This exists only to support the 
                * with call in python.
                *
                * Exposed as __enter__() to Python
                */
               void enter();

               //! Exit method for python, does nothing
               /** This exists only to support the 
                * with call in python.
                *
                * Exposed as __exit__() to Python
                */
               void exit(void *, void *, void *);
         };

         //! Alias for using shared pointer as TransactionLockPtr
         typedef std::shared_ptr<rogue::interfaces::memory::TransactionLock> TransactionLockPtr;

      }
   }
}

#endif
<|MERGE_RESOLUTION|>--- conflicted
+++ resolved
@@ -41,31 +41,12 @@
 
             public:
 
-<<<<<<< HEAD
-               //! Class factory which returns a pointer to a TransactionLock (TransactionLockPtr)
-               /** Create a new Transaction lock on the passed Transaction.
-                *
-                * Not exposed to Python
-                * @param transaction Transaction pointer (TransactionPtr) to create a lock on
-                */
+               // Class factory which returns a pointer to a TransactionLock (TransactionLockPtr)
                static std::shared_ptr<rogue::interfaces::memory::TransactionLock> create (
                   std::shared_ptr<rogue::interfaces::memory::Transaction> transaction);
 
-               //! Transaction lock constructor
-               /** Do not call directly. Use the create() class method instead.
-                *
-                * Not available in Python
-                * @param transaction Transaction pointer (TransactionPtr) to create a lock on
-                */
+               // Transaction lock constructor
                TransactionLock(std::shared_ptr<rogue::interfaces::memory::Transaction> transaction);
-=======
-               // Class factory which returns a pointer to a TransactionLock (TransactionLockPtr)
-               static boost::shared_ptr<rogue::interfaces::memory::TransactionLock> create (
-                  boost::shared_ptr<rogue::interfaces::memory::Transaction> transaction);
-
-               // Transaction lock constructor
-               TransactionLock(boost::shared_ptr<rogue::interfaces::memory::Transaction> transaction);
->>>>>>> be47f27d
 
                // Setup class for use in python
                static void setup_python();
