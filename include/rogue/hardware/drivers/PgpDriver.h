/**
 *-----------------------------------------------------------------------------
 * Title      : PGP Card Driver, Shared Header
 * ----------------------------------------------------------------------------
 * File       : PgpDriver.h
 * Author     : Ryan Herbst, rherbst@slac.stanford.edu
 * Created    : 2016-08-08
 * Last update: 2016-08-08
 * ----------------------------------------------------------------------------
 * Description:
 * Definitions and inline functions for interacting with PGP driver.
 * ----------------------------------------------------------------------------
 * This file is part of the aes_stream_drivers package. It is subject to 
 * the license terms in the LICENSE.txt file found in the top-level directory 
 * of this distribution and at: 
 *    https://confluence.slac.stanford.edu/display/ppareg/LICENSE.html. 
 * No part of the aes_stream_drivers package, including this file, may be 
 * copied, modified, propagated, or distributed except according to the terms 
 * contained in the LICENSE.txt file.
 * ----------------------------------------------------------------------------
**/
#ifndef __PGP_DRIVER_H__
#define __PGP_DRIVER_H__
#include "DmaDriver.h"

//! PGP Card Info
struct PgpInfo {

   //! PGP Card Serial #
   uint64_t serial;

   //! PGP Card Type
   uint32_t type;

   //! PGP Card Version
   uint32_t version;

   //! PGP Card Lane Mask
   uint32_t laneMask;

   //! PGP Card VCs per Lane Mask
   uint32_t vcPerMask;

   //! PGP Card Line Rate
   uint32_t pgpRate;

   //! PGP Card Prom Programming Support Flag
   uint32_t promPrgEn;

   //! PGP Card EVR Support Flag
   uint32_t evrSupport;

   uint32_t pad;

   char     buildStamp[256];
};

//! PCI Status
struct PciStatus {

   //! PCI Express Command Field
   uint32_t pciCommand;

   //! PCI Express Status Field
   uint32_t pciStatus;

   //! PCI Express D Command Field
   uint32_t pciDCommand;

   //! PCI Express D Status Field
   uint32_t pciDStatus;

   //! PCI Express L Command Field
   uint32_t pciLCommand;

   //! PCI Express L Status Field
   uint32_t pciLStatus;

   //! PCI Express Link State
   uint32_t pciLinkState;

   //! PCI Express Function Number
   uint32_t pciFunction;

   //! PCI Express Device Number
   uint32_t pciDevice;

   //! PCI Express Bus Number
   uint32_t pciBus;

   //! Number Of PCI Lanes
   uint32_t pciLanes;

   uint32_t pad;
};

//! PGP Lane Status
struct PgpStatus {

   //! Lane number associated with this record
   uint32_t lane;

   //! Lane loopback status
   uint32_t loopBack;

   //! Lane local link ready status
   uint32_t locLinkReady;

   //! Lane remote link ready status
   uint32_t remLinkReady;

   //! Lane receive PLL ready status
   uint32_t rxReady;

   //! Lane transmit PLL ready status
   uint32_t txReady;

   //! Lane receive frame counter
   uint32_t rxCount;

   //! Lane cell error counter
   uint32_t cellErrCnt;

   //! Lane link lost transition counter
   uint32_t linkDownCnt;

   //! Lane link error counter
   uint32_t linkErrCnt;

   //! Lane FIFO error counter
   uint32_t fifoErr;

   //! Lane current received remote sideband data
   uint32_t remData;

   //! Lane remote buffer status
   uint32_t remBuffStatus;

   uint32_t pad;
};

//! EVR Control, one per lane
struct PgpEvrControl {

   //! Lane number associated with this record
   uint32_t  lane;

   //! Global EVR enable for all lanes, 1 = enable, 0 = disabled
   uint32_t  evrEnable;     // Global flag

   //! Run trigger enable for this lane, 1 = enable, 0 = disable
   uint32_t  laneRunMask;   // 1 = Run trigger enable

   //! EVR Sync enable, 1 = start, 0 = stop
   uint32_t  evrSyncEn;     // 1 = Start, 0 = Stop

   //! Sync select, 0 = async, 1 = sync for start/stop
   uint32_t  evrSyncSel;    // 0 = async, 1 = sync for start/stop

   //! Header checking mask, 1 enable bit for each of 4 virtual channels.
   uint32_t  headerMask;    // 1 = Enable header data checking, one bit per VC (4 bits)

<<<<<<< HEAD
   //! EVR Sync word, 32-bit timing fidicial to transition start/stop on
   uint32_t  evrSyncWord;   // fiducial to transition start stop
=======
   //! EVR Sync word, 32-bit timing fiducial to transition start/stop on
   uint32_t  evrSyncWord;
>>>>>>> 125ef109

   //! 8-bit timing code to assert run trigger
   uint32_t  runCode;       // Run code

   //! Delay between timing code reception and assertion of run trigger
   uint32_t  runDelay;      // Run delay

   //! 8-bit timing code to assert accept trigger
   uint32_t  acceptCode;    // Accept code

   //! Delay between timing code reception and assertion of accept trigger
   uint32_t  acceptDelay;   // Accept delay

   uint32_t  pad;
};

//! EVR Status, one per lane
struct PgpEvrStatus {

   //! Lane number associated with this record
   uint32_t  lane;

   //! EVR link error counter
   uint32_t  linkErrors;

   //! EVR link up state, 0 = down, 1 = up
   uint32_t  linkUp;

   //! EVR running status, 0 = stopped, 1 = running
   uint32_t  runStatus;    // 1 = Running, 0 = Stopped

   //! Current distributed timing seconds value
   uint32_t  evrSeconds;

   //! Number of run triggers received
   uint32_t  runCounter;

   //! Number of accepts triggers received
   uint32_t  acceptCounter;

   uint32_t  pad;
};

// Card Types
#define PGP_NONE     0x00
#define PGP_GEN1     0x01
#define PGP_GEN2     0x02
#define PGP_GEN2_VCI 0x12
#define PGP_GEN3     0x03
#define PGP_GEN3_VCI 0x13

// Error values
#define PGP_ERR_EOFE 0x10

// Commands
#define PGP_Read_Info      0x2001
#define PGP_Read_Pci       0x2002
#define PGP_Read_Status    0x2003
#define PGP_Set_Loop       0x2004
#define PGP_Count_Reset    0x2005
#define PGP_Send_OpCode    0x2006
#define PGP_Set_Data       0x2007
#define PGP_Set_Evr_Cntrl  0x3001
#define PGP_Get_Evr_Cntrl  0x3002
#define PGP_Get_Evr_Status 0x3003
#define PGP_Rst_Evr_Count  0x3004

// Everything below is hidden during kernel module compile
#ifndef DMA_IN_KERNEL

static inline uint32_t pgpSetDest(uint32_t lane, uint32_t vc) {
   uint32_t dest;

   dest  = lane * 4;
   dest += vc;
   return(dest);
}

static inline uint32_t pgpSetFlags(uint32_t cont){
   return(cont & 0x1);
}

static inline uint32_t pgpGetLane(uint32_t dest) {
   return(dest / 4);
}

static inline uint32_t pgpGetVc(uint32_t dest) {
   return(dest % 4);
}

static inline uint32_t pgpGetCont(uint32_t flags) {
   return(flags & 0x1);
}

// Read Card Info
static inline ssize_t pgpGetInfo(int32_t fd, struct PgpInfo * info) {
   return(ioctl(fd,PGP_Read_Info,info));
}

// Read PCI Status
static inline ssize_t pgpGetPci(int32_t fd, struct PciStatus * status) {
   return(ioctl(fd,PGP_Read_Pci,status));
}

// Read Lane Status
static inline ssize_t pgpGetStatus(int32_t fd, uint32_t lane, struct PgpStatus * status) {
   status->lane = lane;
   return(ioctl(fd,PGP_Read_Status,status));
}

// Set Loopback State For Lane
static inline ssize_t pgpSetLoop(int32_t fd, uint32_t lane, uint32_t state) {
   uint32_t temp;

   temp = lane & 0xFF;
   temp |= ((state << 8) & 0x100);

   return(ioctl(fd,PGP_Set_Loop,temp));
}

// Reset counters
static inline ssize_t pgpCountReset(int32_t fd) {
   return(ioctl(fd,PGP_Count_Reset,0));
}

// Set Sideband Data
static inline ssize_t pgpSetData(int32_t fd, uint32_t lane, uint32_t data) {
   uint32_t temp;

   temp = lane & 0xFF;
   temp |= ((data << 8) & 0xFF00);

   return(ioctl(fd,PGP_Set_Data,temp));
}

// Send OpCode
static inline ssize_t pgpSendOpCode(int32_t fd, uint32_t code) {
   return(ioctl(fd,PGP_Send_OpCode,code));
}

// Set EVR Control
static inline ssize_t pgpSetEvrControl(int32_t fd, uint32_t lane, struct PgpEvrControl * control) {
   control->lane = lane;
   return(ioctl(fd,PGP_Set_Evr_Cntrl,control));
}

// Get EVR Control
static inline ssize_t pgpGetEvrControl(int32_t fd, uint32_t lane, struct PgpEvrControl * control) {
   control->lane = lane;
   return(ioctl(fd,PGP_Get_Evr_Cntrl,control));
}

// Get EVR Status
static inline ssize_t pgpGetEvrStatus(int32_t fd, uint32_t lane, struct PgpEvrStatus * status) {
   status->lane = lane;
   return(ioctl(fd,PGP_Get_Evr_Status,status));
}

// Reset EVR Counters
static inline ssize_t pgpResetEvrCount(int32_t fd, uint32_t lane) {
   return(ioctl(fd,PGP_Rst_Evr_Count,lane));
}

// Add destination to mask byte array
static inline void pgpAddMaskBytes(uint8_t * mask, uint32_t lane, uint32_t vc) {
   dmaAddMaskBytes(mask,lane*4+vc);
}

// set lane/vc rx mask, one bit per vc
static inline ssize_t pgpSetMask(int32_t fd, uint32_t lane, uint32_t vc) {
   return(dmaSetMask(fd, lane*4+vc));
}

#endif
#endif
<|MERGE_RESOLUTION|>--- conflicted
+++ resolved
@@ -160,13 +160,8 @@
    //! Header checking mask, 1 enable bit for each of 4 virtual channels.
    uint32_t  headerMask;    // 1 = Enable header data checking, one bit per VC (4 bits)
 
-<<<<<<< HEAD
    //! EVR Sync word, 32-bit timing fidicial to transition start/stop on
    uint32_t  evrSyncWord;   // fiducial to transition start stop
-=======
-   //! EVR Sync word, 32-bit timing fiducial to transition start/stop on
-   uint32_t  evrSyncWord;
->>>>>>> 125ef109
 
    //! 8-bit timing code to assert run trigger
    uint32_t  runCode;       // Run code
