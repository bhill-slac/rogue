--- conflicted
+++ resolved
@@ -38,26 +38,16 @@
          class EvrStatus : public PgpEvrStatus {
             public:
 
-<<<<<<< HEAD
-               //! Create the info class with pointer
+               // Create the info class with pointer
                static std::shared_ptr<rogue::hardware::pgp::EvrStatus> create();
-=======
-               // Create the info class with pointer
-               static boost::shared_ptr<rogue::hardware::pgp::EvrStatus> create();
->>>>>>> be47f27d
 
                // Setup class in python
                static void setup_python();
 
          };
 
-<<<<<<< HEAD
-         //! Convienence
+         //! Alias for using shared pointer as EvrStatusPtr
          typedef std::shared_ptr<rogue::hardware::pgp::EvrStatus> EvrStatusPtr;
-=======
-         //! Alias for using shared pointer as EvrStatusPtr
-         typedef boost::shared_ptr<rogue::hardware::pgp::EvrStatus> EvrStatusPtr;
->>>>>>> be47f27d
       }
    }
 }
