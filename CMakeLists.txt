--- conflicted
+++ resolved
@@ -76,48 +76,48 @@
 #####################################
 # BZIP2
 #####################################
-find_package(BZip2 QUIET REQUIRED)
+   find_package(BZip2 QUIET REQUIRED)
 
 #####################################
 # ZeroMQ
 #####################################
-# First try with Cmake packages
-find_package(ZeroMQ QUIET)
-
-# ZeroMQ does not always support cmake, use brute force
-if (NOT ZeroMQ_FOUND)
-   
-   # Convert LD_LIBRARY PATH for search
-   if(ENV{LD_LIBRARY_PATH})
-      string(REPLACE ":" ";" HINT_PATHS $ENV{LD_LIBRARY_PATH})
-   else()
-      set(HINT_PATHS, "")
-   endif()
-
-   # See if zmq library is in LD_LIBRARY_PATH
-   find_library(ZeroMQ_LIBRARY 
-                NAMES zmq 
-                PATHS ${HINT_PATHS})
-
-   # Found it
-   if (ZeroMQ_LIBRARY) 
-
-      # Get the base diretory
-      get_filename_component(ZMQ_LIBDIR ${ZeroMQ_LIBRARY} DIRECTORY)
-
-      # See if we can find the header in a relative path
-      find_path(ZeroMQ_INCLUDE_DIR
-              NAMES zmq.h
-              PATHS ${ZMQ_LIBDIR}/../include
-              )
-   endif()
-
-   # Failed to find it
-   if (NOT ZeroMQ_INCLUDE_DIR)
-      message("")
-      message(FATAL_ERROR "Failed to find zeroMQ!")
-   endif()
-endif()
+   # First try with Cmake packages
+   find_package(ZeroMQ QUIET)
+
+   # ZeroMQ does not always support cmake, use brute force
+   if (NOT ZeroMQ_FOUND)
+      
+      # Convert LD_LIBRARY PATH for search
+      if(ENV{LD_LIBRARY_PATH})
+         string(REPLACE ":" ";" HINT_PATHS $ENV{LD_LIBRARY_PATH})
+      else()
+         set(HINT_PATHS, "")
+      endif()
+
+      # See if zmq library is in LD_LIBRARY_PATH
+      find_library(ZeroMQ_LIBRARY 
+                   NAMES zmq 
+                   PATHS ${HINT_PATHS})
+
+      # Found it
+      if (ZeroMQ_LIBRARY) 
+
+         # Get the base diretory
+         get_filename_component(ZMQ_LIBDIR ${ZeroMQ_LIBRARY} DIRECTORY)
+
+         # See if we can find the header in a relative path
+         find_path(ZeroMQ_INCLUDE_DIR
+                 NAMES zmq.h
+                 PATHS ${ZMQ_LIBDIR}/../include
+                 )
+      endif()
+
+      # Failed to find it
+      if (NOT ZeroMQ_INCLUDE_DIR)
+         message("")
+         message(FATAL_ERROR "Failed to find zeroMQ!")
+      endif()
+   endif()
 
 #####################################
 # EPICS V3
@@ -390,15 +390,10 @@
 message("-- Found ZeroMq: ${ZeroMQ_INCLUDE_DIR}")
 message("")
 message("-- Found Bzip2: ${BZIP2_INCLUDE_DIR}")
-<<<<<<< HEAD
-=======
-endif()
-
 if (STATIC_LIB)
    message("-- Link static rogue library!")
 endif()
 
 
->>>>>>> ad6b120e
 message("----------------------------------------------------------------------")
 message("")
