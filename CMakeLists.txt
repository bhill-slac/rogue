# ----------------------------------------------------------------------------
# Title      : ROGUE CMAKE Control
# ----------------------------------------------------------------------------
# File       : CMakeLists.txt
# Created    : 2018-02-27
# ----------------------------------------------------------------------------
# This file is part of the rogue software package. It is subject to 
# the license terms in the LICENSE.txt file found in the top-level directory 
# of this distribution and at: 
#    https://confluence.slac.stanford.edu/display/ppareg/LICENSE.html. 
# No part of the rogue software package, including this file, may be 
# copied, modified, propagated, or distributed except according to the terms 
# contained in the LICENSE.txt file.
# ----------------------------------------------------------------------------
# See notes for compiling on macos under anaconda:
#    https://conda.io/docs/user-guide/tasks/build-packages/compiler-tools.html

# Add support for building in conda environment
if (DEFINED ENV{CONDA_PREFIX})
   set(CMAKE_PREFIX_PATH "$ENV{CONDA_PREFIX}")
   link_directories($ENV{CONDA_PREFIX}/lib)
endif()

# Check cmake version
cmake_minimum_required(VERSION 3.5)
include(InstallRequiredSystemLibraries)

# Project name
project (rogue)

# C/C++
enable_language(CXX)
<<<<<<< HEAD
#set(CMAKE_CXX_FLAGS "${CMAKE_CXX_FLAGS} -std=c++0x -Wno-deprecated")
set(CMAKE_CXX_FLAGS "${CMAKE_CXX_FLAGS} -std=c++11 -Wno-deprecated")
=======
set(CMAKE_CXX_FLAGS "${CMAKE_CXX_FLAGS} -std=c++0x -Wno-deprecated")
add_definitions(-D__STDC_FORMAT_MACROS)
>>>>>>> a913b262

#####################################
# Boost + Python
#####################################
if ( NOT NO_PYTHON ) 
   find_package(PythonInterp QUIET REQUIRED 3.6)
   find_package(PythonLibs QUIET REQUIRED 3.6)

   set(Boost_USE_MULTITHREADED ON)

   # Boost may need help on SLAC machines
   set(BOOST_ROOT:PATHNAME $ENV{BOOST_PATH})

   # First try standard suffix for boost
   find_package(Boost 1.58 QUIET COMPONENTS system thread python3)

   # Next try Debian/Ubuntu suffix for boost
   if (NOT Boost_FOUND)
      find_package(Boost 1.58 QUIET COMPONENTS system thread python-py36)
   endif()

   # Next try Mac with homebrew boost/python36
   if (NOT Boost_FOUND)
      find_package(Boost 1.58 QUIET COMPONENTS system thread python36)
   endif()

   # Next try anaconda with python 3.7
   if (NOT Boost_FOUND)
      find_package(Boost 1.58 QUIET COMPONENTS system thread python37)
   endif()

   # Nothing worked
   if (NOT Boost_FOUND)
      message("")
      message(FATAL_ERROR "Failed to find boost libraries!")
   endif()
else()
   add_definitions( -DNO_PYTHON )
endif()

#####################################
# BZIP2
#####################################
if ( NOT NO_BZIP ) 
   find_package(BZip2 QUIET REQUIRED)
endif()

#####################################
# ZeroMQ
#####################################
if ( NOT NO_ZMQ )

   # First try with Cmake packages
   find_package(ZeroMQ QUIET)

   # ZeroMQ does not always support cmake, use brute force
   if (NOT ZeroMQ_FOUND)
      
      # Convert LD_LIBRARY PATH for search
      if(ENV{LD_LIBRARY_PATH})
         string(REPLACE ":" ";" HINT_PATHS $ENV{LD_LIBRARY_PATH})
      else()
         set(HINT_PATHS, "")
      endif()

      # See if zmq library is in LD_LIBRARY_PATH
      find_library(ZeroMQ_LIBRARY 
                   NAMES zmq 
                   PATHS ${HINT_PATHS})

      # Found it
      if (ZeroMQ_LIBRARY) 

         # Get the base diretory
         get_filename_component(ZMQ_LIBDIR ${ZeroMQ_LIBRARY} DIRECTORY)

         # See if we can find the header in a relative path
         find_path(ZeroMQ_INCLUDE_DIR
                 NAMES zmq.h
                 PATHS ${ZMQ_LIBDIR}/../include
                 )
      endif()

      # Failed to find it
      if (NOT ZeroMQ_INCLUDE_DIR)
         message("")
         message(FATAL_ERROR "Failed to find zeroMQ!")
      endif()
   endif()
endif()

#####################################
# EPICS V3
#####################################
if((NOT NO_PYTHON) AND (NOT NO_EPICS) AND DEFINED ENV{EPICS_BASE})
   set(DO_EPICS_V3 1)
   set(EPICSV3_BASE_DIR  $ENV{EPICS_BASE})
   if(DEFINED ENV{EPICS_HOST_ARCH})
       set(EPICSV3_ARCH      $ENV{EPICS_HOST_ARCH})
   else()
       execute_process(COMMAND ${EPICSV3_BASE_DIR}/startup/EpicsHostArch 
                       OUTPUT_VARIABLE EPICSV3_ARCH OUTPUT_STRIP_TRAILING_WHITESPACE)
       string(REGEX REPLACE "\n$" "" EPICSV3_ARCH "${EPICSV3_ARCH}")
   endif()
   set(EPICSV3_LIB_DIR   ${EPICSV3_BASE_DIR}/lib/${EPICSV3_ARCH} )

   if(APPLE)

      set(EPICSV3_INCLUDES  ${EPICSV3_BASE_DIR}/include
                            ${EPICSV3_BASE_DIR}/include/compiler/gcc 
                            ${EPICSV3_BASE_DIR}/include/os/Darwin)

      set(EPICSV3_LIBRARIES ${EPICSV3_LIB_DIR}/libcas.dylib 
                            ${EPICSV3_LIB_DIR}/libca.dylib 
                            ${EPICSV3_LIB_DIR}/libCom.dylib 
                            ${EPICSV3_LIB_DIR}/libgdd.dylib)
   else()

      set(EPICSV3_INCLUDES  ${EPICSV3_BASE_DIR}/include
                            ${EPICSV3_BASE_DIR}/include/compiler/gcc 
                            ${EPICSV3_BASE_DIR}/include/os/Linux)

      set(EPICSV3_LIBRARIES ${EPICSV3_LIB_DIR}/libcas.so 
                            ${EPICSV3_LIB_DIR}/libca.so 
                            ${EPICSV3_LIB_DIR}/libCom.so 
                            ${EPICSV3_LIB_DIR}/libgdd.so )
   endif()
else()
   set(DO_EPICS_V3 0)
endif()

#####################################
# Generate version with GIT
#####################################

# Set version from git tag
find_package(Git QUIET)
if (GIT_FOUND)
   execute_process (
      COMMAND ${GIT_EXECUTABLE} describe --tags --dirty
      OUTPUT_VARIABLE ROGUE_VERSION
      OUTPUT_STRIP_TRAILING_WHITESPACE)

   string(REGEX MATCH "^v([0-9]+)\\.([0-9]+)" ROGUE_SOVER ${ROGUE_VERSION})
else()
   message("")
   message(FATAL_ERROR "Git is required to build rogue!")
endif()

#####################################
# Setup Type and Directories
#####################################

# Default install type
if ( NOT ROGUE_INSTALL ) 
   if (DEFINED ENV{CONDA_PREFIX})
      set (ROGUE_INSTALL "conda")
   else()
      set (ROGUE_INSTALL "local")
   endif()
endif()

# Default Install directory
if (${ROGUE_INSTALL} STREQUAL "local")
   set (ROGUE_DIR ${PROJECT_SOURCE_DIR})
elseif (NOT ROGUE_DIR) 
   if (${ROGUE_INSTALL} STREQUAL "custom")
      set (ROGUE_DIR "$ENV{CONDA_PREFIX}/${CMAKE_INSTALL_PREFIX}/rogue")
   elseif (${ROGUE_INSTALL} STREQUAL "conda")
      set (ROGUE_DIR "$ENV{CONDA_PREFIX}")
   else()
      set (ROGUE_DIR "$ENV{CONDA_PREFIX}/${CMAKE_INSTALL_PREFIX}")
   endif()
endif()

#####################################
# Setup build, core library
#####################################

# Configuration File
configure_file (
   ${PROJECT_SOURCE_DIR}/templates/RogueConfig.h.in
   ${PROJECT_BINARY_DIR}/RogueConfig.h
)

# Add include directories
include_directories(${PROJECT_SOURCE_DIR}/include)
include_directories(${PROJECT_BINARY_DIR})
include_directories(${Boost_INCLUDE_DIRS})
include_directories(${PYTHON_INCLUDE_DIRS})
include_directories(${ZeroMQ_INCLUDE_DIR})
include_directories(${BZIP2_INCLUDE_DIR})
include_directories(${EPICSV3_INCLUDES})

if (APPLE)
   SET(CMAKE_SHARED_LIBRARY_SUFFIX ".dylib")
else()
   SET(CMAKE_SHARED_LIBRARY_SUFFIX ".so")
endif()

# Create rogue core library
add_library(rogue-core SHARED "")

# Find rogue core sources
add_subdirectory(src/rogue)

# Link rogue core to boost, python and bzip
TARGET_LINK_LIBRARIES(rogue-core LINK_PUBLIC ${Boost_LIBRARIES})
TARGET_LINK_LIBRARIES(rogue-core LINK_PUBLIC ${ZeroMQ_LIBRARY})
TARGET_LINK_LIBRARIES(rogue-core LINK_PUBLIC ${EPICSV3_LIBRARIES})
TARGET_LINK_LIBRARIES(rogue-core LINK_PUBLIC ${BZIP2_LIBRARIES})

# Do not link directly against python in macos
if (APPLE)
   set_target_properties(rogue-core PROPERTIES LINK_FLAGS "-undefined dynamic_lookup")
else()
   TARGET_LINK_LIBRARIES(rogue-core LINK_PUBLIC ${PYTHON_LIBRARIES})
endif()

# Set output library names
set_target_properties(rogue-core PROPERTIES VERSION ${ROGUE_VERSION} SOVERSION ${ROGUE_SOVER})

#####################################
# Setup build, python library
#####################################
if (NOT NO_PYTHON)

   # Create rogue python library
   add_library(rogue SHARED "")

   # Find python package sources
   add_subdirectory(src)

   # Set output to TOP/python, remove lib prefix
   set_target_properties(rogue PROPERTIES PREFIX "" SUFFIX ".so")
   set_target_properties(rogue PROPERTIES LIBRARY_OUTPUT_DIRECTORY ${PROJECT_SOURCE_DIR}/python)

   if (APPLE)
      set_target_properties(rogue PROPERTIES LINK_FLAGS "-undefined dynamic_lookup")
   endif()

   # Link to rogue core
   TARGET_LINK_LIBRARIES(rogue LINK_PUBLIC rogue-core)

else()
   add_definitions( -DNO_PYTHON )
endif()

#########################################
# Configuration & Setup Script Generation
#########################################

# Setup configuration file
if ((${ROGUE_INSTALL} STREQUAL "system") OR (${ROGUE_INSTALL} STREQUAL "conda"))
   set(CONF_INCLUDE_DIRS "")
   set(CONF_LIBRARIES LINK_PUBLIC rogue-core)
else()
   set(CONF_INCLUDE_DIRS ${ROGUE_DIR}/include)
   if (APPLE)
      set(CONF_LIBRARIES ${ROGUE_DIR}/lib/librogue-core.${ROGUE_SOVER}.dylib)
   else()
      set(CONF_LIBRARIES ${ROGUE_DIR}/lib/librogue-core.so.${ROGUE_SOVER})
   endif()
endif()

# Create the config file
configure_file(${PROJECT_SOURCE_DIR}/templates/RogueConfig.cmake.in 
               ${PROJECT_BINARY_DIR}/RogueConfig.cmake @ONLY)

# Create the setup files
configure_file(${PROJECT_SOURCE_DIR}/templates/setup_rogue.csh.in
               ${PROJECT_BINARY_DIR}/setup_rogue.csh @ONLY)
configure_file(${PROJECT_SOURCE_DIR}/templates/setup_rogue.sh.in
               ${PROJECT_BINARY_DIR}/setup_rogue.sh @ONLY)

# Create the python install script
configure_file(${PROJECT_SOURCE_DIR}/templates/setup.py.in
               ${PROJECT_BINARY_DIR}/setup.py)

#####################################
# Install Setup
#####################################

# Always install core libraries and config files
install(TARGETS rogue-core LIBRARY DESTINATION ${ROGUE_DIR}/lib)
install(FILES   ${PROJECT_BINARY_DIR}/RogueConfig.cmake DESTINATION ${ROGUE_DIR}/lib)

# Copy setup files for local or custom
if ((${ROGUE_INSTALL} STREQUAL "custom") OR (${ROGUE_INSTALL} STREQUAL "local"))
   install(FILES ${PROJECT_BINARY_DIR}/setup_rogue.sh ${PROJECT_BINARY_DIR}/setup_rogue.csh DESTINATION ${ROGUE_DIR})
endif()

# Install header files for non local installs
if (NOT (${ROGUE_INSTALL} STREQUAL "local"))
   install(DIRECTORY ${PROJECT_SOURCE_DIR}/include/rogue
           DESTINATION ${ROGUE_DIR}/include FILES_MATCHING PATTERN "*.h")
endif()

# Python file install
if (NOT NO_PYTHON)

   # Install python files directly for custom install
   if (${ROGUE_INSTALL} STREQUAL "custom")
      install(DIRECTORY ${PROJECT_SOURCE_DIR}/python/pyrogue DESTINATION ${ROGUE_DIR}/python FILES_MATCHING PATTERN "*.py")
      install(TARGETS rogue LIBRARY DESTINATION ${ROGUE_DIR}/python)

   # Use setuptools with python3 for system
   elseif (${ROGUE_INSTALL} STREQUAL "system")
      install(CODE "execute_process(COMMAND python3 ${PROJECT_SOURCE_DIR}/build/setup.py install)")
   
   # Use setuptools with python for anaconda
   elseif (${ROGUE_INSTALL} STREQUAL "conda")
      install(CODE "execute_process(COMMAND python 
              ${PROJECT_SOURCE_DIR}/build/setup.py install --prefix=${ROGUE_DIR})")
   endif()

   # Do byte compile for custom or local
   if ((${ROGUE_INSTALL} STREQUAL "custom") OR (${ROGUE_INSTALL} STREQUAL "local"))
      install(CODE "execute_process(COMMAND python3 -m compileall ${ROGUE_DIR}/python)")
   endif()   

endif()

#####################################
# Print status
#####################################

message("")
message("----------------------------------------------------------------------")
message("-- Rogue Version: ${ROGUE_VERSION}")
message("")
message("-- Install Type: -DROGUE_INSTALL=${ROGUE_INSTALL}")
message("")
message("-- Install Path: -DROGUE_DIR=${ROGUE_DIR}")
message("")

if (NO_PYTHON)
   message("-- Compiling without boost & python!")
else()
   message("-- Found boost: ${Boost_INCLUDE_DIRS}")
   message("")
   message("-- Found python: ${PYTHON_LIBRARIES}")
endif()

message("")

if (DO_EPICS_V3)
   message("-- Found EPICS V3: ${EPICSV3_BASE_DIR}")
else()
   message("-- EPICS V3 not included!")
endif()

message("")

if (NO_ZMQ)
   message("-- ZeroMQ not included!")
else()
   message("-- Found ZeroMq: ${ZeroMQ_INCLUDE_DIR}")
endif()

message("")

if (NO_BZIP)
   message("-- Bzip2 not included!")
else()
   message("-- Found Bzip2: ${BZIP2_INCLUDE_DIR}")
endif()

message("----------------------------------------------------------------------")
message("")
<|MERGE_RESOLUTION|>--- conflicted
+++ resolved
@@ -30,13 +30,9 @@
 
 # C/C++
 enable_language(CXX)
-<<<<<<< HEAD
 #set(CMAKE_CXX_FLAGS "${CMAKE_CXX_FLAGS} -std=c++0x -Wno-deprecated")
 set(CMAKE_CXX_FLAGS "${CMAKE_CXX_FLAGS} -std=c++11 -Wno-deprecated")
-=======
-set(CMAKE_CXX_FLAGS "${CMAKE_CXX_FLAGS} -std=c++0x -Wno-deprecated")
 add_definitions(-D__STDC_FORMAT_MACROS)
->>>>>>> a913b262
 
 #####################################
 # Boost + Python
@@ -45,87 +41,87 @@
    find_package(PythonInterp QUIET REQUIRED 3.6)
    find_package(PythonLibs QUIET REQUIRED 3.6)
 
-   set(Boost_USE_MULTITHREADED ON)
-
-   # Boost may need help on SLAC machines
-   set(BOOST_ROOT:PATHNAME $ENV{BOOST_PATH})
-
-   # First try standard suffix for boost
+set(Boost_USE_MULTITHREADED ON)
+
+# Boost may need help on SLAC machines
+set(BOOST_ROOT:PATHNAME $ENV{BOOST_PATH})
+
+# First try standard suffix for boost
    find_package(Boost 1.58 QUIET COMPONENTS system thread python3)
 
-   # Next try Debian/Ubuntu suffix for boost
+# Next try Debian/Ubuntu suffix for boost
    if (NOT Boost_FOUND)
-      find_package(Boost 1.58 QUIET COMPONENTS system thread python-py36)
-   endif()
-
-   # Next try Mac with homebrew boost/python36
+   find_package(Boost 1.58 QUIET COMPONENTS system thread python-py36)
+endif()
+
+# Next try Mac with homebrew boost/python36
    if (NOT Boost_FOUND)
-      find_package(Boost 1.58 QUIET COMPONENTS system thread python36)
-   endif()
-
-   # Next try anaconda with python 3.7
+   find_package(Boost 1.58 QUIET COMPONENTS system thread python36)
+endif()
+
+# Next try anaconda with python 3.7
    if (NOT Boost_FOUND)
-      find_package(Boost 1.58 QUIET COMPONENTS system thread python37)
-   endif()
-
-   # Nothing worked
-   if (NOT Boost_FOUND)
+   find_package(Boost 1.58 QUIET COMPONENTS system thread python37)
+endif()
+
+# Nothing worked
+if (NOT Boost_FOUND)
+   message("")
+   message(FATAL_ERROR "Failed to find boost libraries!")
+endif()
+else()
+   add_definitions( -DNO_PYTHON )
+endif()
+
+#####################################
+# BZIP2
+#####################################
+if ( NOT NO_BZIP ) 
+find_package(BZip2 QUIET REQUIRED)
+endif()
+
+#####################################
+# ZeroMQ
+#####################################
+if ( NOT NO_ZMQ )
+
+# First try with Cmake packages
+find_package(ZeroMQ QUIET)
+
+# ZeroMQ does not always support cmake, use brute force
+if (NOT ZeroMQ_FOUND)
+   
+   # Convert LD_LIBRARY PATH for search
+   if(ENV{LD_LIBRARY_PATH})
+      string(REPLACE ":" ";" HINT_PATHS $ENV{LD_LIBRARY_PATH})
+   else()
+      set(HINT_PATHS, "")
+   endif()
+
+   # See if zmq library is in LD_LIBRARY_PATH
+   find_library(ZeroMQ_LIBRARY 
+                NAMES zmq 
+                PATHS ${HINT_PATHS})
+
+   # Found it
+   if (ZeroMQ_LIBRARY) 
+
+      # Get the base diretory
+      get_filename_component(ZMQ_LIBDIR ${ZeroMQ_LIBRARY} DIRECTORY)
+
+      # See if we can find the header in a relative path
+      find_path(ZeroMQ_INCLUDE_DIR
+              NAMES zmq.h
+              PATHS ${ZMQ_LIBDIR}/../include
+              )
+   endif()
+
+   # Failed to find it
+   if (NOT ZeroMQ_INCLUDE_DIR)
       message("")
-      message(FATAL_ERROR "Failed to find boost libraries!")
-   endif()
-else()
-   add_definitions( -DNO_PYTHON )
-endif()
-
-#####################################
-# BZIP2
-#####################################
-if ( NOT NO_BZIP ) 
-   find_package(BZip2 QUIET REQUIRED)
-endif()
-
-#####################################
-# ZeroMQ
-#####################################
-if ( NOT NO_ZMQ )
-
-   # First try with Cmake packages
-   find_package(ZeroMQ QUIET)
-
-   # ZeroMQ does not always support cmake, use brute force
-   if (NOT ZeroMQ_FOUND)
-      
-      # Convert LD_LIBRARY PATH for search
-      if(ENV{LD_LIBRARY_PATH})
-         string(REPLACE ":" ";" HINT_PATHS $ENV{LD_LIBRARY_PATH})
-      else()
-         set(HINT_PATHS, "")
-      endif()
-
-      # See if zmq library is in LD_LIBRARY_PATH
-      find_library(ZeroMQ_LIBRARY 
-                   NAMES zmq 
-                   PATHS ${HINT_PATHS})
-
-      # Found it
-      if (ZeroMQ_LIBRARY) 
-
-         # Get the base diretory
-         get_filename_component(ZMQ_LIBDIR ${ZeroMQ_LIBRARY} DIRECTORY)
-
-         # See if we can find the header in a relative path
-         find_path(ZeroMQ_INCLUDE_DIR
-                 NAMES zmq.h
-                 PATHS ${ZMQ_LIBDIR}/../include
-                 )
-      endif()
-
-      # Failed to find it
-      if (NOT ZeroMQ_INCLUDE_DIR)
-         message("")
-         message(FATAL_ERROR "Failed to find zeroMQ!")
-      endif()
-   endif()
+      message(FATAL_ERROR "Failed to find zeroMQ!")
+   endif()
+endif()
 endif()
 
 #####################################
@@ -376,8 +372,8 @@
 if (NO_PYTHON)
    message("-- Compiling without boost & python!")
 else()
-   message("-- Found boost: ${Boost_INCLUDE_DIRS}")
-   message("")
+message("-- Found boost: ${Boost_INCLUDE_DIRS}")
+message("")
    message("-- Found python: ${PYTHON_LIBRARIES}")
 endif()
 
@@ -394,7 +390,7 @@
 if (NO_ZMQ)
    message("-- ZeroMQ not included!")
 else()
-   message("-- Found ZeroMq: ${ZeroMQ_INCLUDE_DIR}")
+message("-- Found ZeroMq: ${ZeroMQ_INCLUDE_DIR}")
 endif()
 
 message("")
@@ -402,7 +398,7 @@
 if (NO_BZIP)
    message("-- Bzip2 not included!")
 else()
-   message("-- Found Bzip2: ${BZIP2_INCLUDE_DIR}")
+message("-- Found Bzip2: ${BZIP2_INCLUDE_DIR}")
 endif()
 
 message("----------------------------------------------------------------------")
