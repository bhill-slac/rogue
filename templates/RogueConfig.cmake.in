# ----------------------------------------------------------------------------
# Title      : Rogue Cmake Export Template
# ----------------------------------------------------------------------------
# File       : RogueConfig.cmake.in
# ----------------------------------------------------------------------------
# Description:
# Rogue export file to be overridden by Cmake.
# ----------------------------------------------------------------------------
# This file is part of the rogue software platform. It is subject to 
# the license terms in the LICENSE.txt file found in the top-level directory 
# of this distribution and at: 
#    https://confluence.slac.stanford.edu/display/ppareg/LICENSE.html. 
# No part of the rogue software platform, including this file, may be 
# copied, modified, propagated, or distributed except according to the terms 
# contained in the LICENSE.txt file.
# ----------------------------------------------------------------------------

# Rogue cmake configuration file. Used when compiling against the rogue library.

#####################################
# Find python3
#####################################
set(DO_PYTHON 0)

find_package(PythonInterp 3.6)

if (PYTHONINTERP_FOUND)
   find_package(PythonLibs 3.6)

   if (PYTHONLIBS_FOUND)
      set(DO_PYTHON 1)
   endif()
endif()

#####################################
# Boost Configuration
#####################################
set(Boost_USE_MULTITHREADED ON)

# Boost may need help on SLAC machines
set(BOOST_ROOT:PATHNAME $ENV{BOOST_PATH})

# First try standard suffix for boost
if (DO_PYTHON)
   find_package(Boost 1.58 QUIET COMPONENTS system thread python3)
endif()

# Next try Debian/Ubuntu suffix for boost
if ((NOT Boost_FOUND) AND DO_PYTHON)
   find_package(Boost 1.58 QUIET COMPONENTS system thread python-py36)
endif()

# Next try Mac with homebrew boost/python36
if ((NOT Boost_FOUND) AND DO_PYTHON)
   find_package(Boost 1.58 QUIET COMPONENTS system thread python36)
endif()

# Next try anaconda with python 3.7
if ((NOT Boost_FOUND) AND DO_PYTHON)
   find_package(Boost 1.58 QUIET COMPONENTS system thread python37)
endif()

# Try without python
if (NOT Boost_FOUND)
   set(DO_PYTHON 0)
   find_package(Boost 1.58 QUIET COMPONENTS system thread)
endif()

# Nothing worked
if (NOT Boost_FOUND)
   message("")
   message(FATAL_ERROR "Failed to find boost libraries!")
endif()

#####################################
# Additional Libraries
#####################################

<<<<<<< HEAD
find_package(BZip2 QUIET REQUIRED)

#####################################
# ZeroMQ
#####################################

# First try with Cmake packages
find_package(ZeroMQ QUIET)

# ZeroMQ does not always support cmake, use brute force
if (NOT ZeroMQ_FOUND)
   
   # Convert LD_LIBRARY PATH for search
   string(REPLACE ":" ";" HINT_PATHS $ENV{LD_LIBRARY_PATH})

   # See if zmq library is in LD_LIBRARY_PATH
   find_library(ZeroMQ_LIBRARY 
                NAMES zmq 
                PATHS ${HINT_PATHS})

   # Found it
   if (ZeroMQ_LIBRARY) 

      # Get the base diretory
      get_filename_component(ZMQ_LIBDIR ${ZeroMQ_LIBRARY} DIRECTORY)

      # See if we can find the header in a relative path
      find_path(ZeroMQ_INCLUDE_DIR
              NAMES zmq.h
              PATHS ${ZMQ_LIBDIR}/../include
              )
   endif()

   # Failed to find it
   if (NOT ZeroMQ_INCLUDE_DIR)
      message("")
      message(FATAL_ERROR "Failed to find zeroMQ!")
   endif()
=======
find_package(BZip2  REQUIRED)

#find_package(ZeroMQ REQUIRED)
find_package(ZeroMQ)

# Old systems (travis) don't support zeromq find
if (NOT ZeroMQ_FOUND)
   set(ZeroMQ_INCLUDE_DIR "")
   set(ZeroMQ_LIBRARY "zmq")
>>>>>>> badba2bc
endif()

#####################################
# Optional EPICS V3
#####################################
if(DO_PYTHON AND DEFINED ENV{EPICS_BASE})
   set(DO_EPICS_V3 1)
   set(EPICSV3_BASE_DIR  $ENV{EPICS_BASE})
   if(DEFINED ENV{EPICS_HOST_ARCH})
       set(EPICSV3_ARCH      $ENV{EPICS_HOST_ARCH})
   else()
       execute_process(COMMAND ${EPICSV3_BASE_DIR}/startup/EpicsHostArch 
                       OUTPUT_VARIABLE EPICSV3_ARCH OUTPUT_STRIP_TRAILING_WHITESPACE)
       string(REGEX REPLACE "\n$" "" EPICSV3_ARCH "${EPICSV3_ARCH}")
   endif()
   set(EPICSV3_LIB_DIR   ${EPICSV3_BASE_DIR}/lib/${EPICSV3_ARCH} )

   if(APPLE)

      set(EPICSV3_INCLUDES  ${EPICSV3_BASE_DIR}/include
                            ${EPICSV3_BASE_DIR}/include/compiler/gcc 
                            ${EPICSV3_BASE_DIR}/include/os/Darwin)

      set(EPICSV3_LIBRARIES ${EPICSV3_LIB_DIR}/libcas.dylib 
                            ${EPICSV3_LIB_DIR}/libca.dylib 
                            ${EPICSV3_LIB_DIR}/libCom.dylib 
                            ${EPICSV3_LIB_DIR}/libgdd.dylib)
   else()

      set(EPICSV3_INCLUDES  ${EPICSV3_BASE_DIR}/include
                            ${EPICSV3_BASE_DIR}/include/compiler/gcc 
                            ${EPICSV3_BASE_DIR}/include/os/Linux)

      set(EPICSV3_LIBRARIES ${EPICSV3_LIB_DIR}/libcas.so 
                            ${EPICSV3_LIB_DIR}/libca.so 
                            ${EPICSV3_LIB_DIR}/libCom.so 
                            ${EPICSV3_LIB_DIR}/libgdd.so )
   endif()
else()
   set(DO_EPICS_V3 0)
endif()

#####################################
# Set Rogue Variables
#####################################

# Include paths
set(ROGUE_INCLUDE_DIRS @CONF_INCLUDE_DIRS@
                       ${Boost_INCLUDE_DIRS}
                       ${PYTHON_INCLUDE_DIRS}
                       ${ZeroMQ_INCLUDE_DIR}
                       ${BZIP2_INCLUDE_DIR}
                       ${PYTHON_INCLUDE_DIRS}
                       ${EPICSV3_INCLUDES})

# Set librarires
set(ROGUE_LIBRARIES @CONF_LIBRARIES@
                    ${Boost_LIBRARIES}
                    ${PYTHON_LIBRARIES}
                    ${ZeroMQ_LIBRARY}
                    ${BZIP2_LIBRARIES}
                    ${EPICSV3_LIBRARIES})

# Set Version
set(ROGUE_VERSION @ROGUE_VERSION@)

# Set Install Directory
set(ROGUE_DIR @ROGUE_DIR@)

#####################################
# Print status
#####################################

message("")
message("----------------------------------------------------------------------")
message("-- Rogue Version: ${ROGUE_VERSION}")
message("")
message("-- Rogue Directory: ${ROGUE_DIR}")
message("")
message("-- Found boost: ${Boost_INCLUDE_DIRS}")
message("")

if (DO_PYTHON)
   message("-- Found python: ${PYTHON_LIBRARIES}")
else()
   message("-- Compiling without python!")
endif()

message("")

if (DO_EPICS_V3)
   message("-- Found EPICS V3: ${EPICSV3_BASE_DIR}")
else()
   message("-- EPICS V3 not included!")
endif()

message("")
message("-- Found ZeroMq: ${ZeroMQ_INCLUDE_DIR}")
message("")
message("-- Found Bzip2: ${BZIP2_INCLUDE_DIR}")
message("----------------------------------------------------------------------")
message("")
<|MERGE_RESOLUTION|>--- conflicted
+++ resolved
@@ -76,7 +76,6 @@
 # Additional Libraries
 #####################################
 
-<<<<<<< HEAD
 find_package(BZip2 QUIET REQUIRED)
 
 #####################################
@@ -115,17 +114,6 @@
       message("")
       message(FATAL_ERROR "Failed to find zeroMQ!")
    endif()
-=======
-find_package(BZip2  REQUIRED)
-
-#find_package(ZeroMQ REQUIRED)
-find_package(ZeroMQ)
-
-# Old systems (travis) don't support zeromq find
-if (NOT ZeroMQ_FOUND)
-   set(ZeroMQ_INCLUDE_DIR "")
-   set(ZeroMQ_LIBRARY "zmq")
->>>>>>> badba2bc
 endif()
 
 #####################################
