/**
 *-----------------------------------------------------------------------------
 * Title      : AXI Memory Mapped Access
 * ----------------------------------------------------------------------------
 * File       : AxiMemMap.cpp
 * Created    : 2017-03-21
 * ----------------------------------------------------------------------------
 * This file is part of the rogue software platform. It is subject to 
 * the license terms in the LICENSE.txt file found in the top-level directory 
 * of this distribution and at: 
 *    https://confluence.slac.stanford.edu/display/ppareg/LICENSE.html. 
 * No part of the rogue software platform, including this file, may be 
 * copied, modified, propagated, or distributed except according to the terms 
 * contained in the LICENSE.txt file.
 * ----------------------------------------------------------------------------
**/
#include <rogue/hardware/axi/AxiMemMap.h>
#include <rogue/hardware/drivers/AxisDriver.h>
#include <rogue/interfaces/memory/Constants.h>
#include <rogue/interfaces/memory/Transaction.h>
#include <rogue/interfaces/memory/TransactionLock.h>
#include <rogue/GeneralError.h>
#include <rogue/GilRelease.h>
#include <memory>
#include <cstring>
#include <thread>
#include <stdio.h>
#include <unistd.h>
#include <sys/types.h>
#include <sys/stat.h>
#include <sys/mman.h>
#include <fcntl.h>

namespace rha = rogue::hardware::axi;
namespace rim = rogue::interfaces::memory;

#ifndef NO_PYTHON
#include <boost/python.hpp>
namespace bp  = boost::python;
#endif

//! Class creation
rha::AxiMemMapPtr rha::AxiMemMap::create (std::string path) {
   rha::AxiMemMapPtr r = std::make_shared<rha::AxiMemMap>(path);
   return(r);
}

//! Creator
rha::AxiMemMap::AxiMemMap(std::string path) : rim::Slave(4,0xFFFFFFFF) {
   fd_ = ::open(path.c_str(), O_RDWR);
   log_ = rogue::Logging::create("axi.AxiMemMap");
   if ( fd_ < 0 ) 
      throw(rogue::GeneralError::create("AxiMemMap::AxiMemMap", "Failed to open device file: %s",path.c_str()));

   // Start read thread
   threadEn_ = true;
   thread_ = new std::thread(&rha::AxiMemMap::runThread, this);
}

//! Destructor
rha::AxiMemMap::~AxiMemMap() {
   rogue::GilRelease noGil;
   threadEn_ = false;
   queue_.stop();
   thread_->join();
   ::close(fd_);
}

//! Post a transaction
void rha::AxiMemMap::doTransaction(rim::TransactionPtr tran) {
<<<<<<< HEAD
=======
   rogue::GilRelease noGil;
>>>>>>> 62d36e5f
   queue_.push(tran);
}

//! Working Thread
void rha::AxiMemMap::runThread() {
   rim::TransactionPtr        tran;
   rim::Transaction::iterator it;

   uint32_t count;
   uint32_t data;
   uint32_t dataSize;
   int32_t  ret;
   uint8_t * ptr;

   dataSize = sizeof(uint32_t);
   ptr = (uint8_t *)(&data);

   log_->logThreadId();

   while(threadEn_) {
      if ( (tran = queue_.pop()) != NULL ) {

         if ( (tran->size() % dataSize) != 0 ) {
            tran->error("Invalid transaction size %i, must be an integer number of %i bytes",tran->size(),dataSize);
            tran.reset();
            continue;
         }

         count = 0;
         ret = 0;

         rim::TransactionLockPtr lock = tran->lock();

         if ( tran->expired() ) {
            log_->warning("Transaction expired. Id=%i",tran->id());
            tran.reset();
            continue;
         }

         it = tran->begin();

         while ( (ret == 0) && (count != tran->size()) ) {
            if (tran->type() == rim::Write || tran->type() == rim::Post) {

<<<<<<< HEAD
               // Assume transaction has a contigous memory block
=======
               // Assume transaction has a contiguous memory block
>>>>>>> 62d36e5f
               std::memcpy(ptr,it,dataSize);
               ret = dmaWriteRegister(fd_,tran->address()+count,data);
            }
            else {
               ret = dmaReadRegister(fd_,tran->address()+count,&data);
               std::memcpy(it,ptr,dataSize);
            }
            count += dataSize;
            it += dataSize;
         }

         log_->debug("Transaction id=0x%08x, addr 0x%08x. Size=%i, type=%i, data=0x%08x",tran->id(),tran->address(),tran->size(),tran->type(),data);
         if ( ret != 0 ) tran->error("Memory transaction failed with error code %i, see driver error codes",ret);
         else tran->done();
      }
   }
}

void rha::AxiMemMap::setup_python () {
#ifndef NO_PYTHON

   bp::class_<rha::AxiMemMap, rha::AxiMemMapPtr, bp::bases<rim::Slave>, boost::noncopyable >("AxiMemMap",bp::init<std::string>());

   bp::implicitly_convertible<rha::AxiMemMapPtr, rim::SlavePtr>();
#endif
}
<|MERGE_RESOLUTION|>--- conflicted
+++ resolved
@@ -68,10 +68,7 @@
 
 //! Post a transaction
 void rha::AxiMemMap::doTransaction(rim::TransactionPtr tran) {
-<<<<<<< HEAD
-=======
    rogue::GilRelease noGil;
->>>>>>> 62d36e5f
    queue_.push(tran);
 }
 
@@ -116,11 +113,7 @@
          while ( (ret == 0) && (count != tran->size()) ) {
             if (tran->type() == rim::Write || tran->type() == rim::Post) {
 
-<<<<<<< HEAD
-               // Assume transaction has a contigous memory block
-=======
                // Assume transaction has a contiguous memory block
->>>>>>> 62d36e5f
                std::memcpy(ptr,it,dataSize);
                ret = dmaWriteRegister(fd_,tran->address()+count,data);
             }
