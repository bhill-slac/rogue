--- conflicted
+++ resolved
@@ -79,15 +79,11 @@
    }
 
    // Start read thread
-<<<<<<< HEAD
    threadEn_ = true;
    thread_ = new std::thread(&rha::AxiStreamDma::runThread, this);
-=======
-   thread_ = new boost::thread(boost::bind(&rha::AxiStreamDma::runThread, this));
 
    // Set a thread name
    pthread_setname_np( thread_->native_handle(), "AxiStreamDma" );
->>>>>>> 2b4358cf
 }
 
 //! Close the device
@@ -330,14 +326,7 @@
    // Preallocate empty frame
    frame = ris::Frame::create();
 
-<<<<<<< HEAD
-   log_->logThreadId();
-
    while(threadEn_) {
-=======
-   try {
-      while(1) {
->>>>>>> 2b4358cf
 
       // Setup fds for select call
       FD_ZERO(&fds);
@@ -368,7 +357,6 @@
             // Attempt read, dest is not needed since only one lane/vc is open
             rxCount = dmaReadBulkIndex(fd_, RxBufferCount, rxSize, meta, rxFlags, rxError, NULL);
 
-<<<<<<< HEAD
             // Allocate a buffer, Mark zero copy meta with bit 31 set, lower bits are index
             for (x=0; x < rxCount; x++) 
                buff[x] = createBuffer(rawBuff_[meta[x]],0x80000000 | meta[x],bSize_,bSize_);
@@ -377,16 +365,6 @@
          // Return of -1 is bad
          if ( rxCount < 0 ) 
             throw(rogue::GeneralError("AxiStreamDma::runThread","DMA Interface Failure!"));
-=======
-               // Allocate a buffer, Mark zero copy meta with bit 31 set, lower bits are index
-               for (x=0; x < rxCount; x++)
-                  buff[x] = createBuffer(rawBuff_[meta[x]],0x80000000 | meta[x],bSize_,bSize_);
-            }
-
-            // Return of -1 is bad
-            if ( rxCount < 0 )
-               throw(rogue::GeneralError("AxiStreamDma::runThread","DMA Interface Failure!"));
->>>>>>> 2b4358cf
 
          // Read was successfull
          for (x=0; x < rxCount; x++) {
