/**
 *-----------------------------------------------------------------------------
 * Title      : Rogue EPICS V3 Interface: Top Level Server
 * ----------------------------------------------------------------------------
 * File       : Server.cpp
 * Created    : 2018-02-12
 * ----------------------------------------------------------------------------
 * Description:
 * EPICS Server For Rogue System
 * ----------------------------------------------------------------------------
 * This file is part of the rogue software platform. It is subject to
 * the license terms in the LICENSE.txt file found in the top-level directory
 * of this distribution and at:
 *    https://confluence.slac.stanford.edu/display/ppareg/LICENSE.html.
 * No part of the rogue software platform, including this file, may be
 * copied, modified, propagated, or distributed except according to the terms
 * contained in the LICENSE.txt file.
 * ----------------------------------------------------------------------------
**/

#include <rogue/protocols/epicsV3/Server.h>
#include <rogue/protocols/epicsV3/Value.h>
#include <rogue/protocols/epicsV3/Pv.h>
#include <rogue/protocols/epicsV3/Work.h>
#include <rogue/GilRelease.h>
#include <rogue/GeneralError.h>
#include <fdManager.h>

namespace rpe = rogue::protocols::epicsV3;

#include <boost/python.hpp>
namespace bp  = boost::python;

//! Setup class in python
void rpe::Server::setup_python() {

   bp::class_<rpe::Server, rpe::ServerPtr, boost::noncopyable >("Server",bp::init<uint32_t>())
      .def("addValue", &rpe::Server::addValue)
      .def("start",    &rpe::Server::start)
      .def("stop",     &rpe::Server::stop)
   ;
}

//! Class creation
rpe::Server::Server (uint32_t count) : caServer(), running_(false) { 
<<<<<<< HEAD
   workCnt_ = count;
   workers_ = (std::thread **)malloc(workCnt_ * sizeof(std::thread *));
=======
   workCnt_   = count;
   workersEn_ = false;
   threadEn_  = false;

   if ( count > 0 ) workers_ = (boost::thread **)malloc(workCnt_ * sizeof(boost::thread *));
   else workers_ = NULL;

   log_ = rogue::Logging::create("epicsV3.Server");
>>>>>>> 824c0157
}

rpe::Server::~Server() {
   std::map<std::string, rpe::ValuePtr>::iterator it;

   stop();

   for ( it = values_.begin(); it != values_.end(); ++it ) {
      delete it->second->getPv();
      it->second.reset();
   }
   values_.clear();

   if ( workers_ != NULL ) free(workers_);
}

void rpe::Server::start() {
   uint32_t x;
   //this->setDebugLevel(10);
<<<<<<< HEAD
   threadEn_ = true;
   thread_ = new std::thread(&rpe::Server::runThread, this);

   workersEn_ = true;
   for (x=0; x < workCnt_; x++) 
      workers_[x] = new std::thread(&rpe::Server::runWorker, this);
=======

   log_->info("Starting epics server with %i workers",workCnt_);

   threadEn_ = true;
   thread_ = new boost::thread(boost::bind(&rpe::Server::runThread, this));

   if ( workCnt_ > 0 ) {
      workersEn_ = true;
      for (x=0; x < workCnt_; x++) 
         workers_[x] = new boost::thread(boost::bind(&rpe::Server::runWorker, this));
   }
>>>>>>> 824c0157

   running_ = true;
}

void rpe::Server::stop() {
   uint32_t x;

   log_->info("Stopping epics server");

   if (running_) {
      rogue::GilRelease noGil;

      for (x=0; x < workCnt_; x++) 
<<<<<<< HEAD
         workQueue_.push(std::shared_ptr<rogue::protocols::epicsV3::Work>());
=======
         workQueue_.push(boost::shared_ptr<rogue::protocols::epicsV3::Work>());
>>>>>>> 824c0157

      workersEn_ = false;
      for (x=0; x < workCnt_; x++) workers_[x]->join();

      threadEn_ = false;
      thread_->join();
      running_ = false;
   }
}

void rpe::Server::addValue(rpe::ValuePtr value) {
   std::map<std::string, rpe::ValuePtr>::iterator it;
   rpe::Pv * pv;

   std::lock_guard<std::mutex> lock(mtx_);

   if ( (it = values_.find(value->epicsName())) == values_.end()) {
      pv = new Pv(this, value);
      value->setPv(pv);
      values_[value->epicsName()] = value;
   }
   else {
      throw rogue::GeneralError("Server::addValue","EPICs name already exists: " + value->epicsName());
   }
}

bool rpe::Server::doAsync() {
   return workersEn_;
}

void rpe::Server::addWork(rpe::WorkPtr work) {
   workQueue_.push(work);
}

pvExistReturn rpe::Server::pvExistTest(const casCtx &ctx, const char *pvName) {
   std::lock_guard<std::mutex> lock(mtx_);

   std::map<std::string, rpe::ValuePtr>::iterator it;

   if ( (it = values_.find(pvName)) == values_.end()) {
      return pverDoesNotExistHere;
   }
   else {
      return pverExistsHere;
   }
}

pvCreateReturn rpe::Server::createPV(const casCtx &ctx, const char *pvName) {
   std::lock_guard<std::mutex> lock(mtx_);

   std::map<std::string, rpe::ValuePtr>::iterator it;

   if ( (it = values_.find(pvName)) == values_.end())
      return S_casApp_pvNotFound;

   return *(it->second->getPv());
}

pvAttachReturn rpe::Server::pvAttach(const casCtx &ctx, const char *pvName) {
   std::lock_guard<std::mutex> lock(mtx_);

   std::map<std::string, rpe::ValuePtr>::iterator it;
   rpe::Pv * pv;

   if ( (it = values_.find(pvName)) == values_.end())
      return S_casApp_pvNotFound;

   return *(it->second->getPv());
}

//! Run thread
void rpe::Server::runThread() {
<<<<<<< HEAD
   while(threadEn_) {
      fileDescriptorManager.process(0.01);
   }
=======

   log_->info("Starting epics server thread");
   log_->logThreadId();

   while(threadEn_) {
      try{
         fileDescriptorManager.process(0.01);
      } catch (...) {
         log_->error("Caught exception in server thread");
      }
   }
   log_->info("Stopping epics server thread");
>>>>>>> 824c0157
}

//! Work thread
void rpe::Server::runWorker() {
   rpe::WorkPtr work;

<<<<<<< HEAD
   while(workersEn_) {
      work = workQueue_.pop();
      if (work == NULL) break;
      work->execute();
=======
   log_->info("Starting epics worker thread");
   log_->logThreadId();

   while(workersEn_) {
      work = workQueue_.pop();
      if (work == NULL) break;
      try{
         work->execute();
      } catch (...) {
         log_->error("Caught exception in worker thread");
      }
>>>>>>> 824c0157
   }
}
<|MERGE_RESOLUTION|>--- conflicted
+++ resolved
@@ -43,19 +43,14 @@
 
 //! Class creation
 rpe::Server::Server (uint32_t count) : caServer(), running_(false) { 
-<<<<<<< HEAD
    workCnt_ = count;
-   workers_ = (std::thread **)malloc(workCnt_ * sizeof(std::thread *));
-=======
-   workCnt_   = count;
    workersEn_ = false;
    threadEn_  = false;
 
-   if ( count > 0 ) workers_ = (boost::thread **)malloc(workCnt_ * sizeof(boost::thread *));
+   if ( count > 0 ) workers_ = (std::thread **)malloc(workCnt_ * sizeof(std::thread *));
    else workers_ = NULL;
 
    log_ = rogue::Logging::create("epicsV3.Server");
->>>>>>> 824c0157
 }
 
 rpe::Server::~Server() {
@@ -75,26 +70,17 @@
 void rpe::Server::start() {
    uint32_t x;
    //this->setDebugLevel(10);
-<<<<<<< HEAD
+
+   log_->info("Starting epics server with %i workers",workCnt_);
+
    threadEn_ = true;
    thread_ = new std::thread(&rpe::Server::runThread, this);
 
-   workersEn_ = true;
-   for (x=0; x < workCnt_; x++) 
-      workers_[x] = new std::thread(&rpe::Server::runWorker, this);
-=======
-
-   log_->info("Starting epics server with %i workers",workCnt_);
-
-   threadEn_ = true;
-   thread_ = new boost::thread(boost::bind(&rpe::Server::runThread, this));
-
-   if ( workCnt_ > 0 ) {
+   if ( workCnt_ > 0 ) {]
       workersEn_ = true;
       for (x=0; x < workCnt_; x++) 
-         workers_[x] = new boost::thread(boost::bind(&rpe::Server::runWorker, this));
-   }
->>>>>>> 824c0157
+         workers_[x] = new std::thread(boost::bind(&rpe::Server::runWorker, this));
+      }
 
    running_ = true;
 }
@@ -108,11 +94,7 @@
       rogue::GilRelease noGil;
 
       for (x=0; x < workCnt_; x++) 
-<<<<<<< HEAD
          workQueue_.push(std::shared_ptr<rogue::protocols::epicsV3::Work>());
-=======
-         workQueue_.push(boost::shared_ptr<rogue::protocols::epicsV3::Work>());
->>>>>>> 824c0157
 
       workersEn_ = false;
       for (x=0; x < workCnt_; x++) workers_[x]->join();
@@ -185,11 +167,6 @@
 
 //! Run thread
 void rpe::Server::runThread() {
-<<<<<<< HEAD
-   while(threadEn_) {
-      fileDescriptorManager.process(0.01);
-   }
-=======
 
    log_->info("Starting epics server thread");
    log_->logThreadId();
@@ -202,19 +179,12 @@
       }
    }
    log_->info("Stopping epics server thread");
->>>>>>> 824c0157
 }
 
 //! Work thread
 void rpe::Server::runWorker() {
    rpe::WorkPtr work;
 
-<<<<<<< HEAD
-   while(workersEn_) {
-      work = workQueue_.pop();
-      if (work == NULL) break;
-      work->execute();
-=======
    log_->info("Starting epics worker thread");
    log_->logThreadId();
 
@@ -226,6 +196,5 @@
       } catch (...) {
          log_->error("Caught exception in worker thread");
       }
->>>>>>> 824c0157
-   }
-}
+   }
+}
