--- conflicted
+++ resolved
@@ -56,15 +56,9 @@
 
 //! Destructor
 rpp::Transport::~Transport() { 
-<<<<<<< HEAD
-   printf("packetizer transport destructor\n");
    threadEn_ = false;
-=======
-   thread_->interrupt();
    cntl_->stopQueue();
->>>>>>> f1e642e4
    thread_->join();
-   printf("packetizer transport done\n");
 }
 
 //! Setup links
@@ -87,16 +81,7 @@
    Logging log("packetizer.Transport");
    log.logThreadId();
 
-<<<<<<< HEAD
    while(threadEn_) {
-      sendFrame(cntl_->transportTx());
+      if ( (frame=cntl_->transportTx()) != NULL ) sendFrame(frame);
    }
-=======
-   try {
-      while(1) {
-         if ( (frame=cntl_->transportTx()) != NULL ) sendFrame(frame);
-         boost::this_thread::interruption_point();
-      }
-   } catch (boost::thread_interrupted&) { }
->>>>>>> f1e642e4
 }
