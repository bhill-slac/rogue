--- conflicted
+++ resolved
@@ -56,13 +56,9 @@
 
 //! Destructor
 rpr::Application::~Application() { 
-<<<<<<< HEAD
    printf("rssi transport destructor\n");
    threadEn_ = false;
-=======
-   thread_->interrupt();
    cntl_->stopQueue();
->>>>>>> f1e642e4
    thread_->join();
    printf("RSSI application done\n");
 }
@@ -92,16 +88,7 @@
    Logging log("rssi.Application");
    log.logThreadId();
 
-<<<<<<< HEAD
    while(threadEn_) {
-      sendFrame(cntl_->applicationTx());
+      if ( (frame=cntl_->applicationTx()) != NULL ) sendFrame(frame);
    }
-=======
-   try {
-      while(1) {
-         if ( (frame=cntl_->applicationTx()) != NULL ) sendFrame(frame);
-         boost::this_thread::interruption_point();
-      }
-   } catch (boost::thread_interrupted&) { }
->>>>>>> f1e642e4
 }
