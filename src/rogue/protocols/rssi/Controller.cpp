
/**
 *-----------------------------------------------------------------------------
 * Title      : RSSI Controller
 * ----------------------------------------------------------------------------
 * File       : Controller.h
 * Created    : 2017-01-07
 * Last update: 2017-01-07
 * ----------------------------------------------------------------------------
 * Description:
 * RSSI Controller
 * ----------------------------------------------------------------------------
 * This file is part of the rogue software platform. It is subject to
 * the license terms in the LICENSE.txt file found in the top-level directory
 * of this distribution and at:
 *    https://confluence.slac.stanford.edu/display/ppareg/LICENSE.html.
 * No part of the rogue software platform, including this file, may be
 * copied, modified, propagated, or distributed except according to the terms
 * contained in the LICENSE.txt file.
 * ----------------------------------------------------------------------------
**/
#include <rogue/interfaces/stream/Frame.h>
#include <rogue/interfaces/stream/FrameLock.h>
#include <rogue/interfaces/stream/Buffer.h>
#include <rogue/protocols/rssi/Header.h>
#include <rogue/protocols/rssi/Controller.h>
#include <rogue/protocols/rssi/Transport.h>
#include <rogue/protocols/rssi/Application.h>
#include <rogue/GeneralError.h>
#include <rogue/Helpers.h>
#include <memory>
#include <cmath>
#include <rogue/GilRelease.h>
#include <rogue/Logging.h>
#include <math.h>
#include <stdlib.h>
#include <unistd.h>
#include <sys/time.h>
#include <string.h>

namespace rpr = rogue::protocols::rssi;
namespace ris = rogue::interfaces::stream;

//! Class creation
rpr::ControllerPtr rpr::Controller::create ( uint32_t segSize,
                                             rpr::TransportPtr tran,
                                             rpr::ApplicationPtr app, bool server ) {
   rpr::ControllerPtr r = std::make_shared<rpr::Controller>(segSize,tran,app,server);
   return(r);
}

//! Creator
rpr::Controller::Controller ( uint32_t segSize, rpr::TransportPtr tran, rpr::ApplicationPtr app, bool server ) {
   app_    = app;
   tran_   = tran;
   server_ = server;

   locTryPeriod_ = 100;

   // Busy after two entries
   appQueue_.setThold(2);

   dropCount_   = 0;
   nextSeqRx_   = 0;
   lastAckRx_   = 0;
   locBusy_     = false;
   remBusy_     = false;

   lastSeqRx_   = 0;
   ackSeqRx_    = 0;

   state_       = StClosed;
   gettimeofday(&stTime_,NULL);
   downCount_   = 0;
   retranCount_ = 0;

   txListCount_ = 0;
   lastAckTx_   = 0;
   locSequence_ = 100;
   gettimeofday(&txTime_,NULL);

   locMaxBuffers_ = 32;   // MAX_NUM_OUTS_SEG_G in FW
   locMaxSegment_ = segSize;
   locCumAckTout_ = 5;    // ACK_TOUT_G in FW, 5mS
   locRetranTout_ = 20;   // RETRANS_TOUT_G in FW, 2hmS
   locNullTout_   = 1000; // NULL_TOUT_G in FW, 1S
   locMaxRetran_  = 15;   // MAX_RETRANS_CNT_G in FW
   locMaxCumAck_  = 2;    // MAX_CUM_ACK_CNT_G in FW

   curMaxBuffers_ = 32;   // MAX_NUM_OUTS_SEG_G in FW
   curMaxSegment_ = segSize;
   curCumAckTout_ = 5;    // ACK_TOUT_G in FW, 5mS
   curRetranTout_ = 20;   // RETRANS_TOUT_G in FW, 2hmS
   curNullTout_   = 1000; // NULL_TOUT_G in FW, 1S
   curMaxRetran_  = 15;   // MAX_RETRANS_CNT_G in FW
   curMaxCumAck_  = 2;    // MAX_CUM_ACK_CNT_G in FW

   locConnId_     = 0x12345678;
   remConnId_     = 0;

   convTime(tryPeriodD1_,  locTryPeriod_);
   convTime(tryPeriodD4_,  locTryPeriod_ / 4);
   convTime(retranToutD1_, curRetranTout_);
   convTime(nullToutD3_,   curNullTout_ / 3);
   convTime(cumAckToutD1_, curCumAckTout_);
   convTime(cumAckToutD2_, curCumAckTout_ / 2);

   memset(&zeroTme_, 0, sizeof(struct timeval));

   rogue::defaultTimeout(timeout_);

   locBusyCnt_ = 0;
   remBusyCnt_ = 0;

   log_ = rogue::Logging::create("rssi.controller");

   thread_ = NULL;
}

//! Destructor
rpr::Controller::~Controller() {
   stop();
}

//! Stop queues
void rpr::Controller::stopQueue() {
   appQueue_.stop();
}

//! Close
void rpr::Controller::stop() {
   if ( thread_ != NULL ) {
      threadEn_ = false;
      thread_->join();
      thread_ = NULL;
      state_ = StClosed;
   }
}

//! Start
void rpr::Controller::start() {
   if ( thread_ == NULL ) {
      state_ = StClosed;
<<<<<<< HEAD
      threadEn_ = true;
      thread_ = new std::thread(&rpr::Controller::runThread, this);
=======
      thread_ = new boost::thread(boost::bind(&rpr::Controller::runThread, this));

      // Set a thread name
      pthread_setname_np( thread_->native_handle(), "RssiControler" );
>>>>>>> 2b4358cf
   }
}

//! Transport frame allocation request
ris::FramePtr rpr::Controller::reqFrame ( uint32_t size ) {
   ris::FramePtr  frame;
   ris::BufferPtr buffer;
   uint32_t       nSize;

   // Request only single buffer frames.
   // Frame size returned is never greater than remote max size
   // or local segment size
   nSize = size + rpr::Header::HeaderSize;
   if ( nSize > curMaxSegment_ && curMaxSegment_ > 0 ) nSize = curMaxSegment_;
   if ( nSize > locMaxSegment_ ) nSize = locMaxSegment_;

   // Forward frame request to transport slave
   frame = tran_->reqFrame (nSize, false);
   buffer = *(frame->beginBuffer());

   // Make sure there is enough room the buffer for our header
   if ( buffer->getAvailable() < rpr::Header::HeaderSize )
      throw(rogue::GeneralError::create("rssi::Controller::reqFrame",
               "Buffer size %i is less than min header size %i",
               rpr::Header::HeaderSize,buffer->getAvailable()));

   // Update buffer to include our header space.
   buffer->adjustHeader(rpr::Header::HeaderSize);

   // Recreate frame to ensure outbound only has a single buffer
   frame = ris::Frame::create();
   frame->appendBuffer(buffer);

   // Return frame
   return(frame);
}

//! Frame received at transport interface
void rpr::Controller::transportRx( ris::FramePtr frame ) {
   std::map<uint8_t, rpr::HeaderPtr>::iterator it;

   rpr::HeaderPtr head = rpr::Header::create(frame);

   rogue::GilRelease noGil;
   ris::FrameLockPtr flock = frame->lock();

   if ( frame->isEmpty() || ! head->verify() ) {
      log_->warning("Dumping bad frame state=%i server=%i",state_,server_);
      dropCount_++;
      return;
   }

   log_->debug("RX frame: state=%i server=%i size=%i syn=%i ack=%i nul=%i, bst=%i, rst=%i, ack#=%i seq=%i, nxt=%i",
         state_, server_,frame->getPayload(),head->syn,head->ack,head->nul,head->busy,head->rst,
         head->acknowledge,head->sequence,nextSeqRx_);

   // Ack set
   if ( head->ack && (head->acknowledge != lastAckRx_) ) {
      std::unique_lock<std::mutex> lock(txMtx_);

      do {
         txList_[++lastAckRx_].reset();
         if ( txListCount_ != 0 ) txListCount_--;
      } while (lastAckRx_ != head->acknowledge);
   }

   // Check for busy state transition
   if (!remBusy_ && head->busy) remBusyCnt_++;

   // Update busy bit
   remBusy_ = head->busy;

   // Reset
   if ( head->rst ) {
      if ( state_ == StOpen || state_ == StWaitSyn ) {
         stQueue_.push(head);
      }
   }

   // Syn frame goes to state machine if state = open
   // or we are waiting for ack replay
   else if ( head->syn ) {
      if ( state_ == StOpen || state_ == StWaitSyn ) {
         lastSeqRx_ = head->sequence;
         nextSeqRx_ = lastSeqRx_ + 1;
         stQueue_.push(head);
      }
   }

   // Data or NULL in the correct sequence go to application
   else if ( state_ == StOpen && ( head->nul || frame->getPayload() > rpr::Header::HeaderSize ) ) {

      if ( head->sequence == nextSeqRx_ ) {
         // log_->warning("Data or NULL in the correct sequence go to application: nextSeqRx_=0x%x", nextSeqRx_);

         lastSeqRx_ = nextSeqRx_;
         nextSeqRx_ = nextSeqRx_ + 1;
         appQueue_.push(head);

         // There are elements in ooo queue
         if ( ! oooQueue_.empty() ) {

            // First remove received sequence number from queue to avoid dupilicates
            if ( ( it = oooQueue_.find(head->sequence)) != oooQueue_.end() ) {
               log_->warning("Removed duplicate frame. server=%i, head->sequence=%i, next sequence=%i",
                     server_, head->sequence, nextSeqRx_);
               dropCount_++;
               oooQueue_.erase(it);
            }

            // Get next entries from ooo queue if they exist
            // This works because max outstanding will never be the full range of ids
            // otherwise this could be stale data from previous ids
            while ( ( it = oooQueue_.find(nextSeqRx_)) != oooQueue_.end() ) {
               lastSeqRx_ = nextSeqRx_;
               nextSeqRx_ = nextSeqRx_ + 1;

               appQueue_.push(it->second);
               log_->info("Using frame from ooo queue. server=%i, head->sequence=%i", server_, (it->second)->sequence);
               oooQueue_.erase(it);
            }
         }

         // Notify after the last sequence update
         stCond_.notify_all();
      }

      // Check if received frame is already in out of order queue
      else if ( ( it = oooQueue_.find(head->sequence)) != oooQueue_.end() ) {
         log_->warning("Dropped duplicate frame. server=%i, head->sequence=%i, next sequence=%i",
               server_, head->sequence, nextSeqRx_);
         dropCount_++;
      }

      // Add to out of order queue in case things arrive out of order
      // Make sure received sequence is in window. There may be a better way
      // to do this while hanlding the 8 bit rollover
      else {
         uint8_t x = nextSeqRx_;
         uint8_t windowEnd = (nextSeqRx_ + curMaxBuffers_ + 1);

         while ( ++x != windowEnd ) {
            if (head->sequence == x) {
               oooQueue_.insert(std::make_pair(head->sequence,head));
               log_->info("Adding frame to ooo queue. server=%i, head->sequence=%i, nextSeqRx_=%i, windowsEnd=%i",
                     server_, head->sequence, nextSeqRx_, windowEnd);
               break;
            }
         }

         if ( x == windowEnd ) {
            log_->warning("Dropping out of window frame. server=%i, head->sequence=%i, nextSeqRx_=%i, windowsEnd=%i",
                  server_, head->sequence, nextSeqRx_, windowEnd);
            dropCount_++;
         }
      }
   }
}

//! Frame transmit at application interface
// Called by application class thread
ris::FramePtr rpr::Controller::applicationTx() {
   ris::FramePtr  frame;
   rpr::HeaderPtr head;

   rogue::GilRelease noGil;

   do {
      if ((head = appQueue_.pop()) == NULL) return(frame);
      stCond_.notify_all();

      frame = head->getFrame();
      ris::FrameLockPtr flock = frame->lock();

      ackSeqRx_ = head->sequence;

      // Drop NULL frames
      if (head->nul) {
         head.reset();
         frame.reset();
      }
      else (*(frame->beginBuffer()))->adjustHeader(rpr::Header::HeaderSize);

   } while (! frame);

   return(frame);
}

//! Frame received at application interface
void rpr::Controller::applicationRx ( ris::FramePtr frame ) {
   ris::FramePtr tranFrame;
   struct timeval startTime;

   gettimeofday(&startTime,NULL);

   rogue::GilRelease noGil;
   ris::FrameLockPtr flock = frame->lock();

   if ( frame->isEmpty() ) {
      log_->warning("Dumping empty application frame");
      return;
   }

   // Adjust header in first buffer
   (*(frame->beginBuffer()))->adjustHeader(-rpr::Header::HeaderSize);

   // Map to RSSI
   rpr::HeaderPtr head = rpr::Header::create(frame);
   head->ack = true;
   flock->unlock();

   // Connection is closed
   if ( state_ != StOpen ) return;

   // Wait while busy either by flow control or buffer starvation
   while ( txListCount_ >= curMaxBuffers_ ) {
      usleep(10);
      if ( timePassed(startTime,timeout_) ) {
         gettimeofday(&startTime,NULL);
         log_->critical("Controller::applicationRx: Timeout waiting for outbound queue after %i.%i seconds! May be caused by outbound backpressure.", timeout_.tv_sec, timeout_.tv_usec);
      }
   }

   // Transmit
   transportTx(head,true,false);
   stCond_.notify_all();
}

//! Get state
bool rpr::Controller::getOpen() {
   return(state_ == StOpen );
}

//! Get Down Count
uint32_t rpr::Controller::getDownCount() {
   return(downCount_);
}

//! Get Drop Count
uint32_t rpr::Controller::getDropCount() {
   return(dropCount_);
}

//! Get Retran Count
uint32_t rpr::Controller::getRetranCount() {
   return(retranCount_);
}

//! Get locBusy
bool rpr::Controller::getLocBusy() {
   bool queueBusy = appQueue_.busy();
   if(!locBusy_ && queueBusy) locBusyCnt_++;
   locBusy_ = queueBusy;
   return(locBusy_);
}

//! Get locBusyCnt
uint32_t rpr::Controller::getLocBusyCnt() {
   return(locBusyCnt_);
}

//! Get remBusy
bool rpr::Controller::getRemBusy() {
   return(remBusy_);
}

//! Get remBusyCnt
uint32_t rpr::Controller::getRemBusyCnt() {
   return(remBusyCnt_);
}

void rpr::Controller::setLocTryPeriod(uint32_t val) {
   locTryPeriod_ = val;
   convTime(tryPeriodD1_,  locTryPeriod_);
   convTime(tryPeriodD4_,  locTryPeriod_ / 4);
}

uint32_t rpr::Controller::getLocTryPeriod() {
   return locTryPeriod_;
}

void rpr::Controller::setLocMaxBuffers(uint8_t val) {
   locMaxBuffers_ = val;
}

uint8_t rpr::Controller::getLocMaxBuffers() {
   return locMaxBuffers_;
}

void rpr::Controller::setLocMaxSegment(uint16_t val) {
   locMaxSegment_ = val;
}

uint16_t rpr::Controller::getLocMaxSegment() {
   return locMaxSegment_;
}

void rpr::Controller::setLocCumAckTout(uint16_t val) {
   locCumAckTout_ = val;
}

uint16_t rpr::Controller::getLocCumAckTout() {
   return locCumAckTout_;
}

void rpr::Controller::setLocRetranTout(uint16_t val) {
   locRetranTout_ = val;
}

uint16_t rpr::Controller::getLocRetranTout() {
   return locRetranTout_;
}

void rpr::Controller::setLocNullTout(uint16_t val) {
   locNullTout_ = val;
}

uint16_t rpr::Controller::getLocNullTout() {
   return locNullTout_;
}

void rpr::Controller::setLocMaxRetran(uint8_t val) {
   locMaxRetran_ = val;
}

uint8_t rpr::Controller::getLocMaxRetran() {
   return locMaxRetran_;
}

void rpr::Controller::setLocMaxCumAck(uint8_t val) {
   locMaxCumAck_ = val;
}

uint8_t  rpr::Controller::getLocMaxCumAck() {
   return locMaxCumAck_;
}

uint8_t  rpr::Controller::curMaxBuffers() {
   return curMaxBuffers_;
}

uint16_t rpr::Controller::curMaxSegment() {
   return curMaxSegment_;
}

uint16_t rpr::Controller::curCumAckTout() {
   return curCumAckTout_;
}

uint16_t rpr::Controller::curRetranTout() {
   return curRetranTout_;
}

uint16_t rpr::Controller::curNullTout() {
   return curNullTout_;
}

uint8_t  rpr::Controller::curMaxRetran() {
   return curMaxRetran_;
}

uint8_t  rpr::Controller::curMaxCumAck() {
   return curMaxCumAck_;
}

// Method to transit a frame with proper updates
void rpr::Controller::transportTx(rpr::HeaderPtr head, bool seqUpdate, bool txReset) {
   std::unique_lock<std::mutex> lock(txMtx_);

   head->sequence = locSequence_;

   // Update sequence numbers
   if ( seqUpdate ) {
      txList_[locSequence_] = head;
      txListCount_++;
      locSequence_++;
   }

   // Reset tx list
   if ( txReset ) {
      for (uint32_t x=0; x < 256; x++) txList_[x].reset();
      txListCount_ = 0;
   }

   if ( getLocBusy() ) {
      head->acknowledge = lastAckTx_;
      head->busy = true;
   }
   else {
      head->acknowledge = ackSeqRx_;
      lastAckTx_ = ackSeqRx_;
      head->busy = false;
   }

   // Track last tx time
   gettimeofday(&txTime_,NULL);

   ris::FrameLockPtr flock = head->getFrame()->lock();
   head->update();

   log_->log(rogue::Logging::Debug,
         "TX frame: state=%i server=%i size=%i syn=%i ack=%i nul=%i, bsy=%i, rst=%i, ack#=%i, seq=%i, recount=%i, ptr=%p",
         state_,server_,head->getFrame()->getPayload(),head->syn,head->ack,head->nul,head->busy,head->rst,
         head->acknowledge,head->sequence,retranCount_,head->getFrame().get());

   flock->unlock();
   lock.unlock();

   // Send frame
   tran_->sendFrame(head->getFrame());
}

// Method to retransmit a frame
int8_t rpr::Controller::retransmit(uint8_t id) {
   std::unique_lock<std::mutex> lock(txMtx_);

   rpr::HeaderPtr head = txList_[id];
   if ( head == NULL ) return 0;

   // retransmit timer has not expired
   if ( ! timePassed(head->getTime(),retranToutD1_) ) return 0;

   // max retransmission count has been reached
   if ( head->count() >= curMaxRetran_ ) return -1;

   retranCount_++;

   if ( getLocBusy() ) {
      head->acknowledge = lastAckTx_;
      head->busy = true;
   }
   else {
      head->acknowledge = ackSeqRx_;
      lastAckTx_ = ackSeqRx_;
      head->busy = false;
   }

   // Track last tx time
   gettimeofday(&txTime_,NULL);

   log_->log(rogue::Logging::Warning,
         "Retran frame: state=%i server=%i size=%i syn=%i ack=%i nul=%i, rst=%i, ack#=%i, seq=%i, recount=%i, ptr=%p",
         state_,server_,head->getFrame()->getPayload(),head->syn,head->ack,head->nul,head->rst,
         head->acknowledge,head->sequence,retranCount_,head->getFrame().get());

   ris::FrameLockPtr flock = head->getFrame()->lock();
   head->update();
   flock->unlock();
   lock.unlock();

   // Send frame
   tran_->sendFrame(head->getFrame());
   return 1;
}

//! Convert rssi time to microseconds
void rpr::Controller::convTime ( struct timeval &tme, uint32_t rssiTime ) {
   float units = std::pow(10,-TimeoutUnit);
   float value = units * (float)rssiTime;

   uint32_t usec = (uint32_t)(value / 1e-6);

   div_t divResult = div(usec,1000000);
   tme.tv_sec  = divResult.quot;
   tme.tv_usec = divResult.rem;
}

//! Helper function to determine if time has elapsed
bool rpr::Controller::timePassed ( struct timeval &lastTime, struct timeval &tme ) {
   struct timeval endTime;
   struct timeval currTime;

   gettimeofday(&currTime,NULL);
   timeradd(&lastTime,&tme,&endTime);
   return(timercmp(&currTime,&endTime,>=));
}

//! Background thread
void rpr::Controller::runThread() {
   struct timeval wait;

   log_->logThreadId();

   wait = zeroTme_;

   while(threadEn_) {

      // Lock context
      if ( wait.tv_sec != 0 || wait.tv_usec != 0 ) {
         // Wait on condition or timeout
         std::unique_lock<std::mutex> lock(stMtx_);

         // Adjustable wait
         stCond_.wait_for(lock, std::chrono::microseconds(wait.tv_usec) + std::chrono::seconds(wait.tv_sec));
      }

      switch(state_) {

         case StClosed  :
         case StWaitSyn :
            wait = stateClosedWait();
            break;

         case StSendSynAck :
            wait = stateSendSynAck();
            break;

         case StSendSeqAck :
            wait = stateSendSeqAck();
            break;

         case StOpen :
            wait = stateOpen();
            break;

<<<<<<< HEAD
         case StError :
            wait = stateError();
            break;
         default :
            break;
      }    
   }
=======
            case StError :
               wait = stateError();
               break;
            default :
               break;
         }
         boost::this_thread::interruption_point();
      }
   } catch (boost::thread_interrupted&) { }
>>>>>>> 2b4358cf

   // Send reset on exit
   stateError();
}

//! Closed/Waiting for Syn
struct timeval & rpr::Controller::stateClosedWait () {
   rpr::HeaderPtr head;

   // got syn or reset
   if ( ! stQueue_.empty() ) {
      head = stQueue_.pop();

      // Reset
      if ( head->rst ) {
         state_ = StClosed;
         log_->warning("Closing link. Server=%i",server_);
      }

      // Syn ack
      else if ( head->syn && (head->ack || server_) ) {
         curMaxBuffers_ = head->maxOutstandingSegments;
         curMaxSegment_ = head->maxSegmentSize;
         curCumAckTout_ = head->cumulativeAckTimeout;
         curRetranTout_ = head->retransmissionTimeout;
         curNullTout_   = head->nullTimeout;
         curMaxRetran_  = head->maxRetransmissions;
         curMaxCumAck_  = head->maxCumulativeAck;
         lastAckRx_     = head->acknowledge;

         // Convert times
         convTime(retranToutD1_, curRetranTout_);
         convTime(cumAckToutD1_, curCumAckTout_);
         convTime(cumAckToutD2_, curCumAckTout_ / 2);
         convTime(nullToutD3_,   curNullTout_ / 3);

         if ( server_ ) {
            state_ = StSendSynAck;
            return(zeroTme_);
         }
         else state_ = StSendSeqAck;
         gettimeofday(&stTime_,NULL);
      }

      // reset counters
      else {
         curMaxBuffers_ = locMaxBuffers_;
         curMaxSegment_ = locMaxSegment_;
         curCumAckTout_ = locCumAckTout_;
         curRetranTout_ = locRetranTout_;
         curNullTout_   = locNullTout_;
         curMaxRetran_  = locMaxRetran_;
         curMaxCumAck_  = locMaxCumAck_;
      }
   }

   // Generate syn after try period passes
   else if ( (!server_) && timePassed(stTime_,tryPeriodD1_) ) {

      // Allocate frame
      head = rpr::Header::create(tran_->reqFrame(rpr::Header::SynSize,false));

      // Set frame
      head->syn = true;
      head->version = Version;
      head->chk = true;
      head->maxOutstandingSegments = locMaxBuffers_;
      head->maxSegmentSize         = locMaxSegment_;
      head->retransmissionTimeout  = locRetranTout_;
      head->cumulativeAckTimeout   = locCumAckTout_;
      head->nullTimeout            = locNullTout_;
      head->maxRetransmissions     = locMaxRetran_;
      head->maxCumulativeAck       = locMaxCumAck_;
      head->timeoutUnit            = TimeoutUnit;
      head->connectionId           = locConnId_;

      transportTx(head,true,false);

      // Update state
      gettimeofday(&stTime_,NULL);
      state_ = StWaitSyn;
   }
   else if ( server_ ) state_ = StWaitSyn;

   return(tryPeriodD4_);
}

//! Send Syn ack
struct timeval & rpr::Controller::stateSendSynAck () {
   uint32_t x;

   // Allocate frame
   rpr::HeaderPtr head = rpr::Header::create(tran_->reqFrame(rpr::Header::SynSize,false));

   // Set frame
   head->syn = true;
   head->ack = true;
   head->version = Version;
   head->chk = true;
   head->maxOutstandingSegments = curMaxBuffers_;
   head->maxSegmentSize         = curMaxSegment_;
   head->retransmissionTimeout  = curRetranTout_;
   head->cumulativeAckTimeout   = curCumAckTout_;
   head->nullTimeout            = curNullTout_;
   head->maxRetransmissions     = curMaxRetran_;
   head->maxCumulativeAck       = curMaxCumAck_;
   head->timeoutUnit            = TimeoutUnit;
   head->connectionId           = locConnId_;

   transportTx(head,true,true);

   // Update state
   log_->warning("State is open. Server=%i",server_);
   state_ = StOpen;
   return(cumAckToutD2_);
}

//! Send sequence ack
struct timeval & rpr::Controller::stateSendSeqAck () {
   uint32_t x;

   // Allocate frame
   rpr::HeaderPtr ack = rpr::Header::create(tran_->reqFrame(rpr::Header::HeaderSize,false));

   // Setup frame
   ack->ack  = true;
   ack->nul  = false;
   ackSeqRx_ = lastSeqRx_;

   transportTx(ack,false,true);

   // Update state
   state_ = StOpen;
   log_->warning("State is open. Server=%i",server_);
   return(cumAckToutD2_);
}

//! Idle with open state
struct timeval & rpr::Controller::stateOpen () {
   rpr::HeaderPtr head;
   uint8_t idx;
   bool doNull;
   uint8_t ackPend;
   struct timeval locTime;

   // Pending frame may be reset
   while ( ! stQueue_.empty() ) {
      head = stQueue_.pop();

      // Reset or syn without ack is an error
      if (( head->rst ) || ( head->syn && (! head->ack))) {
         state_ = StError;
         gettimeofday(&stTime_,NULL);
         return(zeroTme_);
      }
   }

   // Sample transmit time and compute pending ack count under lock
   {
      std::unique_lock<std::mutex> lock(txMtx_);
      locTime = txTime_;
      ackPend = ackSeqRx_ - lastAckTx_;
   }

   // NULL required
   if ( timePassed(locTime,nullToutD3_)) doNull = true;
   else doNull = false;

   // Outbound frame required
   if ( ( doNull || ((! getLocBusy()) && ackPend >= curMaxCumAck_) ||
        ((ackPend > 0 || getLocBusy()) && timePassed(locTime,cumAckToutD1_)) ) ) {

      head = rpr::Header::create(tran_->reqFrame(rpr::Header::HeaderSize,false));
      head->ack = true;
      head->nul = doNull;
      transportTx(head,doNull,false);
   }

   // Retransmission processing, don't process when busy
   idx = lastAckRx_;
   while ( (! remBusy_) && (idx != locSequence_) ) {
      if ( retransmit(idx++) < 0 ) {
         state_ = StError;
         gettimeofday(&stTime_,NULL);
         return(zeroTme_);
      }
   }

   return(cumAckToutD2_);
}

//! Error
struct timeval & rpr::Controller::stateError () {
   rpr::HeaderPtr rst;
   uint32_t x;

   log_->warning("Entering reset state. Server=%i",server_);

   rst = rpr::Header::create(tran_->reqFrame(rpr::Header::HeaderSize,false));
   rst->rst = true;

   transportTx(rst,true,true);

   downCount_++;
   log_->warning("Entering closed state. Server=%i",server_);
   state_ = StClosed;

   // Reset queues
   appQueue_.reset();
   oooQueue_.clear();
   stQueue_.reset();

   gettimeofday(&stTime_,NULL);
   return(tryPeriodD1_);
}

//! Set timeout for frame transmits in microseconds
void rpr::Controller::setTimeout(uint32_t timeout) {
   div_t divResult = div(timeout,1000000);
   timeout_.tv_sec  = divResult.quot;
   timeout_.tv_usec = divResult.rem;
}
<|MERGE_RESOLUTION|>--- conflicted
+++ resolved
@@ -141,15 +141,11 @@
 void rpr::Controller::start() {
    if ( thread_ == NULL ) {
       state_ = StClosed;
-<<<<<<< HEAD
       threadEn_ = true;
       thread_ = new std::thread(&rpr::Controller::runThread, this);
-=======
-      thread_ = new boost::thread(boost::bind(&rpr::Controller::runThread, this));
 
       // Set a thread name
       pthread_setname_np( thread_->native_handle(), "RssiControler" );
->>>>>>> 2b4358cf
    }
 }
 
@@ -665,7 +661,6 @@
             wait = stateOpen();
             break;
 
-<<<<<<< HEAD
          case StError :
             wait = stateError();
             break;
@@ -673,17 +668,6 @@
             break;
       }    
    }
-=======
-            case StError :
-               wait = stateError();
-               break;
-            default :
-               break;
-         }
-         boost::this_thread::interruption_point();
-      }
-   } catch (boost::thread_interrupted&) { }
->>>>>>> 2b4358cf
 
    // Send reset on exit
    stateError();
