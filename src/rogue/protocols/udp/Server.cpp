--- conflicted
+++ resolved
@@ -46,13 +46,7 @@
    uint32_t  size;
 
    port_    = port;
-<<<<<<< HEAD
-   udpLog_ = new rogue::Logging("udp.Server");
-=======
-   maxSize_ = maxSize;
-   timeout_ = 10000000;
-   log_     = rogue::Logging::create("udp.Server");
->>>>>>> 4f23ad51
+   udpLog_ = rogue::Logging::create("udp.Server");
 
    // Create socket
    if ( (fd_ = socket(AF_INET,SOCK_DGRAM,0)) < 0 )
@@ -184,7 +178,7 @@
             // Message was too big
             if (res > avail ) udpLog_->warning("Receive data was too large. Dropping.");
             else {
-               buff->setPayload(res);
+            buff->setPayload(res);
                sendFrame(frame);
             }
 
@@ -217,15 +211,7 @@
 
 void rpu::Server::setup_python () {
 
-<<<<<<< HEAD
    bp::class_<rpu::Server, rpu::ServerPtr, bp::bases<rpu::Core,ris::Master,ris::Slave>, boost::noncopyable >("Server",bp::init<uint16_t,bool>())
-      .def("create",         &rpu::Server::create)
-      .staticmethod("create")
-=======
-   bp::class_<rpu::Server, rpu::ServerPtr, bp::bases<ris::Master,ris::Slave>, boost::noncopyable >("Server",bp::init<uint16_t,uint16_t>())
-      .def("setTimeout",     &rpu::Server::setTimeout)
-      .def("setRxSize",      &rpu::Server::setRxSize)
->>>>>>> 4f23ad51
       .def("getPort",        &rpu::Server::getPort)
    ;
 
