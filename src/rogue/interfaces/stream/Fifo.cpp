--- conflicted
+++ resolved
@@ -68,13 +68,8 @@
 
 //! Deconstructor
 ris::Fifo::~Fifo() {
-<<<<<<< HEAD
-   //queue_.stop();
    threadEn_ = false;
-=======
-   thread_->interrupt();
    queue_.stop();
->>>>>>> f1e642e4
    thread_->join();
 }
 
@@ -122,16 +117,7 @@
    ris::FramePtr frame;
    log_->logThreadId();
 
-<<<<<<< HEAD
    while(threadEn_) {
       if ( (frame = queue_.pop()) != NULL ) sendFrame(queue_.pop());
    }
-=======
-   try {
-      while(1) {
-         if ( (frame=queue_.pop()) != NULL ) sendFrame(frame);
-         boost::this_thread::interruption_point();
-      }
-   } catch (boost::thread_interrupted&) { }
->>>>>>> f1e642e4
 }
