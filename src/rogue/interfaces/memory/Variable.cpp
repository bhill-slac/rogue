/**
 *-----------------------------------------------------------------------------
 * Title      : Memory Variable
 * ----------------------------------------------------------------------------
 * File       : Variable.cpp
 * ----------------------------------------------------------------------------
 * Description:
 * Interface between RemoteVariables and lower level memory transactions.
 * ----------------------------------------------------------------------------
 * This file is part of the rogue software platform. It is subject to
 * the license terms in the LICENSE.txt file found in the top-level directory
 * of this distribution and at:
 *    https://confluence.slac.stanford.edu/display/ppareg/LICENSE.html.
 * No part of the rogue software platform, including this file, may be
 * copied, modified, propagated, or distributed except according to the terms
 * contained in the LICENSE.txt file.
 * ----------------------------------------------------------------------------
**/
#include <rogue/interfaces/memory/Variable.h>
#include <rogue/interfaces/memory/Block.h>
#include <rogue/interfaces/memory/Constants.h>
#include <rogue/GilRelease.h>
#include <rogue/ScopedGil.h>
#include <rogue/GeneralError.h>
#include <memory>
#include <cmath>
#include <sys/time.h>
#include <iostream>
#include <iomanip>
#include <sstream>

namespace rim = rogue::interfaces::memory;

#ifndef NO_PYTHON
#define BOOST_BIND_GLOBAL_PLACEHOLDERS
#include <boost/python.hpp>
namespace bp  = boost::python;
#endif

//! Class factory which returns a pointer to a Variable (VariablePtr)
rim::VariablePtr rim::Variable::create ( std::string name,
                          std::string mode,
                          double   minimum,
                          double   maximum,
                          uint64_t offset,
                          std::vector<uint32_t> bitOffset,
                          std::vector<uint32_t> bitSize,
                          bool overlapEn,
                          bool verify,
                          bool bulkOpEn,
                          bool updateNotify,
                          uint32_t modelId,
                          bool byteReverse,
                          bool bitReverse,
                          uint32_t binPoint,
                          uint32_t numValues,
                          uint32_t valueBits,
                          uint32_t valueStride) {

   rim::VariablePtr v = std::make_shared<rim::Variable>( name, mode, minimum, maximum,
         offset, bitOffset, bitSize, overlapEn, verify, bulkOpEn, updateNotify, modelId, byteReverse, bitReverse, binPoint,numValues,valueBits,valueStride);
   return(v);
}

// Setup class for use in python
void rim::Variable::setup_python() {

#ifndef NO_PYTHON
   bp::class_<rim::VariableWrap, rim::VariableWrapPtr, boost::noncopyable>("Variable",bp::init<std::string, std::string, bp::object, bp::object, uint64_t, bp::object, bp::object, bool,bool,bool,bool,bp::object,bp::object>())
      .def("_varBytes",        &rim::Variable::varBytes)
      .def("_offset",          &rim::Variable::offset)
      .def("_shiftOffsetDown", &rim::Variable::shiftOffsetDown)
      .def("_updatePath",      &rim::Variable::updatePath)
      .def("_overlapEn",       &rim::Variable::overlapEn)
      .def("_verifyEn",        &rim::Variable::verifyEn)
      .def("_bitOffset",       &rim::VariableWrap::bitOffset)
      .def("_bitSize",         &rim::VariableWrap::bitSize)
      .def("_get",             &rim::VariableWrap::get)
      .def("_set",             &rim::VariableWrap::set)
      .def("_rateTest",        &rim::VariableWrap::rateTest)
      .def("_queueUpdate",     &rim::Variable::queueUpdate, &rim::VariableWrap::defQueueUpdate)
	   .def("_setLogLevel",     &rim::Variable::setLogLevel)
	   .def("_getDumpValue",    &rim::Variable::getDumpValue)
	   .def("_numValues",       &rim::Variable::numValues)
	   .def("_valueBits",       &rim::Variable::valueBits)
	   .def("_valueStride",     &rim::Variable::valueStride)
   ;
#endif
}

// Create a Hub device with a given offset
rim::Variable::Variable ( std::string name,
                          std::string mode,
                          double   minimum,
                          double   maximum,
                          uint64_t offset,
                          std::vector<uint32_t> bitOffset,
                          std::vector<uint32_t> bitSize,
                          bool overlapEn,
                          bool verifyEn,
                          bool bulkOpEn,
                          bool updateNotify,
                          uint32_t modelId,
                          bool byteReverse,
                          bool bitReverse,
                          uint32_t binPoint,
                          uint32_t numValues,
                          uint32_t valueBits,
                          uint32_t valueStride) {

   uint32_t x;
   uint32_t bl;

   name_        = name;
   path_        = name;
   mode_        = mode;
   modelId_     = modelId;
   offset_      = offset;
   bitOffset_   = bitOffset;
   bitSize_     = bitSize;
   overlapEn_   = overlapEn;
   verifyEn_    = verifyEn;
   byteReverse_ = byteReverse;
   bitReverse_   = bitReverse;
   bulkOpEn_    = bulkOpEn;
   updateNotify_ = updateNotify;
   minValue_    = minimum;
   maxValue_    = maximum;
   binPoint_    = binPoint;
   numValues_   = numValues;
   valueBits_   = valueBits;
   valueStride_ = valueStride;
   stale_       = false;

   // Compute bit total
   bitTotal_ = bitSize_[0];
   for (x=1; x < bitSize_.size(); x++) bitTotal_ += bitSize_[x];

   // Compute rounded up byte size
   byteSize_ = (int)std::ceil((float)bitTotal_ / 8.0);

   // Compute total bit range of accessed bits
   varBytes_ = (int)std::ceil((float)(bitOffset_[bitOffset_.size()-1] + bitSize_[bitSize_.size()-1]) / 8.0);

   // Compute the lowest byte
   lowTranByte_ = (int)std::floor((float)bitOffset_[0] / 8.0);

   // Compute the highest byte
   highTranByte_ = varBytes_ - 1;

   // Variable can use fast copies
   fastByte_  = NULL;

   if ( numValues_ == 0 ) {
      valueBits_   = bitTotal_;
      valueStride_ = 0;
      valueBytes_  = byteSize_;
      listLowTranByte_  = NULL;
      listHighTranByte_ = NULL;
   }
   else {
      valueBytes_       = (uint32_t)std::ceil((float)(valueBits_) / 8.0);
      listLowTranByte_  = (uint32_t *)malloc(numValues_ * sizeof(uint32_t));
      listHighTranByte_ = (uint32_t *)malloc(numValues_ * sizeof(uint32_t));

      for (x=0; x < numValues_; x++) {
         listLowTranByte_[x] = (uint32_t)std::floor(((float)bitOffset_[0] + (float)x * (float)valueBits_)/8.0);
         listHighTranByte_[x] = (uint32_t)std::ceil(((float)bitOffset_[0] + (float)(x+1) * (float)valueBits_)/8.0) - 1;
      }
   }

   // Bit offset vector must have one entry, the offset must be byte aligned and the total number of bits must be byte aligned
   if ( (bitOffset_.size() == 1) && (bitOffset_[0] % 8 == 0) && (bitSize_[0] % 8 == 0) ) {

      // Standard variable
      if ( numValues_ == 0 ) {
         fastByte_    = (uint32_t *)malloc(sizeof(uint32_t));
         fastByte_[0] = bitOffset_[0] / 8;
      }

      // List variable
      else if ( (valueBits_ % 8) == 0 && (valueStride_ % 8) == 0 ){
         fastByte_ = (uint32_t *)malloc(numValues_ * sizeof(uint32_t));

         for (x=0; x < numValues_; x++) fastByte_[x] = (bitOffset_[0] + (valueStride_ * x)) / 8;
      }
   }

   // Custom data is NULL for now
   customData_ = NULL;

   // Set default C++ pointers
   setByteArray_ = NULL;
   getByteArray_ = NULL;
   setUInt_      = NULL;
   getUInt_      = NULL;
   setInt_       = NULL;
   getInt_       = NULL;
   setBool_      = NULL;
   getBool_      = NULL;
   setString_    = NULL;
   getString_    = NULL;
   setFloat_     = NULL;
   getFloat_     = NULL;
   setDouble_    = NULL;
   getDouble_    = NULL;
   setFixed_     = NULL;
   getFixed_     = NULL;

   // Define set function
   switch (modelId_) {
      case rim::PyFunc :
         break;

      case rim::Bytes :
         setByteArray_ = &rim::Block::setByteArray;
         break;

      case rim::UInt :
         if (valueBits_ > 64) setByteArray_ = &rim::Block::setByteArray;
         else setUInt_ = &rim::Block::setUInt;
         break;

      case rim::Int :
         if (valueBits_ > 64) setByteArray_ = &rim::Block::setByteArray;
         else setInt_ = &rim::Block::setInt;
         break;

      case rim::Bool :
         setBool_ = &rim::Block::setBool;
         break;

      case rim::String :
         setString_ = &rim::Block::setString;
         break;

      case rim::Float :
         setFloat_ = &rim::Block::setFloat;
         break;

      case rim::Double :
         setDouble_ = &rim::Block::setDouble;
         break;

      case rim::Fixed :
         setFixed_ = &rim::Block::setFixed;
         break;

      default :
         break;
   }

   // Define get function, C++
   switch (modelId_) {
      case rim::PyFunc :
         break;

      case rim::Bytes :
         getByteArray_ = &rim::Block::getByteArray;
         break;

      case rim::UInt :
         if (valueBits_ > 64) getByteArray_ = &rim::Block::getByteArray;
         else getUInt_ = &rim::Block::getUInt;
         break;

      case rim::Int :
         if (valueBits_ > 64) getByteArray_ = &rim::Block::getByteArray;
         else getInt_ = &rim::Block::getInt;
         break;

      case rim::Bool :
         getBool_ = &rim::Block::getBool;
         break;

      case rim::String :
         getString_ = &rim::Block::getString;
         break;

      case rim::Float :
         getFloat_  = &rim::Block::getFloat;
         break;

      case rim::Double :
         getDouble_ = &rim::Block::getDouble;
         break;

      case rim::Fixed :
         getFixed_ = &rim::Block::getFixed;
         break;

      default :
         break;
   }

#ifndef NO_PYTHON

   // Define set function, python
   switch (modelId_) {
      case rim::PyFunc :
         setFuncPy_ = &rim::Block::setPyFunc;
         break;

      case rim::Bytes :
         setFuncPy_ = &rim::Block::setByteArrayPy;
         break;

      case rim::UInt :
         if (valueBits_ > 64) setFuncPy_ = &rim::Block::setPyFunc;
         else setFuncPy_ = &rim::Block::setUIntPy;
         break;

      case rim::Int :
         if (valueBits_ > 64) setFuncPy_ = &rim::Block::setPyFunc;
         else setFuncPy_ = &rim::Block::setIntPy;
         break;

      case rim::Bool :
         setFuncPy_ = &rim::Block::setBoolPy;
         break;

      case rim::String :
         setFuncPy_ = &rim::Block::setStringPy;
         break;

      case rim::Float :
         setFuncPy_ = &rim::Block::setFloatPy;
         break;

      case rim::Double :
         setFuncPy_ = &rim::Block::setDoublePy;
         break;

      case rim::Fixed :
         setFuncPy_ = &rim::Block::setFixedPy;
         break;

      default :
         getFuncPy_ = NULL;
         break;
   }

   // Define get function, python
   switch (modelId_) {
      case rim::PyFunc :
         getFuncPy_ = &rim::Block::getPyFunc;
         break;

      case rim::Bytes :
         getFuncPy_ = &rim::Block::getByteArrayPy;
         break;

      case rim::UInt :
         if (valueBits_ > 64) getFuncPy_ = &rim::Block::getPyFunc;
         else getFuncPy_ = &rim::Block::getUIntPy;
         break;

      case rim::Int :
         if (valueBits_ > 64) getFuncPy_ = &rim::Block::getPyFunc;
         else getFuncPy_ = &rim::Block::getIntPy;
         break;

      case rim::Bool :
         getFuncPy_ = &rim::Block::getBoolPy;
         break;

      case rim::String :
         getFuncPy_ = &rim::Block::getStringPy;
         break;

      case rim::Float :
         getFuncPy_ = &rim::Block::getFloatPy;
         break;

      case rim::Double :
         getFuncPy_ = &rim::Block::getFloatPy;
         break;

      case rim::Fixed :
         getFuncPy_ = &rim::Block::getFixedPy;
         break;

      default :
         getFuncPy_ = NULL;
         break;
   }

#endif

}

// Destroy the variable
rim::Variable::~Variable() {
   if ( listLowTranByte_  != NULL ) free(listLowTranByte_);
   if ( listHighTranByte_ != NULL ) free(listHighTranByte_);
   if ( fastByte_ != NULL ) free(fastByte_);
}

// Shift offset down
void rim::Variable::shiftOffsetDown(uint32_t shift, uint32_t minSize) {
   uint32_t x;

   if (shift != 0) {
      offset_ -= shift;
      for (x=0; x < bitOffset_.size(); x++) bitOffset_[x] += shift*8;
   }

   // Compute total bit range of accessed bits, aligned to min size
   varBytes_ = (int)std::ceil((float)(bitOffset_[bitOffset_.size()-1] + bitSize_[bitSize_.size()-1]) / ((float)minSize*8.0)) * minSize;

   // Compute the lowest byte, aligned to min access
   lowTranByte_  = (int)std::floor((float)bitOffset_[0] / ((float)minSize*8.0)) * minSize;

   // Compute the highest byte, aligned to min access
   highTranByte_ = varBytes_ - 1;

<<<<<<< HEAD
   // List variable
   for (x=0; x < numValues_; x++) {
      listLowTranByte_[x] = (uint32_t)std::floor(((float)bitOffset_[0] + (float)x * (float)valueBits_)/((float)minSize * 8.0)) * minSize;
      listHighTranByte_[x] = (uint32_t)std::ceil(((float)bitOffset_[0] + (float)(x+1) * (float)valueBits_)/((float)minSize * 8.0)) * minSize - 1;
   }
=======
   // Adjust fast copy location
   if ( fastCopy_ ) fastByte_ = bitOffset_[0] / 8;
>>>>>>> 9b283c35
}

void rim::Variable::updatePath(std::string path) {
   path_ = path;
}

//! Return the minimum value
double rim::Variable::minimum() {
   return minValue_;
}

//! Return the maximum value
double rim::Variable::maximum() {
   return maxValue_;
}

//! Return variable range bytes
uint32_t rim::Variable::varBytes() {
   return varBytes_;
}

//! Get offset
uint64_t rim::Variable::offset() {
   return offset_;
}

//! Return verify enable flag
bool rim::Variable::verifyEn() {
   return verifyEn_;
}

//! Return overlap enable flag
bool rim::Variable::overlapEn() {
    return overlapEn_;
}

//! Return bulk enable flag
bool rim::Variable::bulkOpEn() {
    return bulkOpEn_;
}

#ifndef NO_PYTHON
// Create a Variable
rim::VariableWrap::VariableWrap ( std::string name,
                                  std::string mode,
                                  bp::object minimum,
                                  bp::object maximum,
                                  uint64_t offset,
                                  bp::object bitOffset,
                                  bp::object bitSize,
                                  bool overlapEn,
                                  bool verify,
                                  bool bulkOpEn,
                                  bool updateNotify,
                                  bp::object model,
                                  bp::object listData)

                     : rim::Variable ( name,
                                       mode,
                                       py_object_convert<double>(minimum),
                                       py_object_convert<double>(maximum),
                                       offset,
                                       py_list_to_std_vector<uint32_t>(bitOffset),
                                       py_list_to_std_vector<uint32_t>(bitSize),
                                       overlapEn,
                                       verify,
                                       bulkOpEn,
                                       updateNotify,
                                       bp::extract<uint32_t>(model.attr("modelId")),
                                       bp::extract<bool>(model.attr("isBigEndian")),
                                       bp::extract<bool>(model.attr("bitReverse")),
                                       bp::extract<uint32_t>(model.attr("binPoint")),
                                       bp::extract<uint32_t>(listData.attr("numValues")),
                                       bp::extract<uint32_t>(listData.attr("valueBits")),
                                       bp::extract<uint32_t>(listData.attr("valueStride"))) {

   model_ = model;
}

//! Set value from RemoteVariable
void rim::VariableWrap::set(bp::object &value, int32_t index) {
   if ( setFuncPy_ == NULL || block_->blockPyTrans() ) return;
   (block_->*setFuncPy_)(value,this,index);
}

//! Get value from RemoteVariable
bp::object rim::VariableWrap::get(int32_t index) {
   if ( getFuncPy_ == NULL ) {
      bp::handle<> handle(bp::borrowed(Py_None));
      return bp::object(handle);
   }
   return (block_->*getFuncPy_)(this,index);
}

// Set data using python function
bp::object rim::VariableWrap::toBytes ( bp::object &value ) {
   return model_.attr("toBytes")(value);
}

// Get data using python function
bp::object rim::VariableWrap::fromBytes ( bp::object &value ) {
   return model_.attr("fromBytes")(value);
}

void rim::VariableWrap::defQueueUpdate() {
   rim::Variable::queueUpdate();
}

// Queue update
void rim::VariableWrap::queueUpdate() {
   rogue::ScopedGil gil;

   if (bp::override pb = this->get_override("_queueUpdate")) {
      try {
         pb();
         return;
      } catch (...) {
         PyErr_Print();
      }
   }
}

bp::object rim::VariableWrap::bitOffset() {
   return std_vector_to_py_list<uint32_t>(bitOffset_);
}

bp::object rim::VariableWrap::bitSize() {
   return std_vector_to_py_list<uint32_t>(bitSize_);
}

#endif  // ! NO_PYTHON

void rim::Variable::queueUpdate() { }

void rim::Variable::rateTest() {
   uint64_t x;

   struct timeval stime;
   struct timeval etime;
   struct timeval dtime;

   uint64_t count = 1000000;
   double durr;
   double rate;
   uint32_t ret;

   gettimeofday(&stime,NULL);
   for (x=0; x < count; ++x) {
      ret = getUInt();
   }
   gettimeofday(&etime,NULL);

   timersub(&etime,&stime,&dtime);
   durr = dtime.tv_sec + (float)dtime.tv_usec / 1.0e6;
   rate = count / durr;

   printf("\nVariable c++ get: Read %" PRIu64 " times in %f seconds. Rate = %f\n",count,durr,rate);

   gettimeofday(&stime,NULL);
   for (x=0; x < count; ++x) {
      setUInt(x);
   }
   gettimeofday(&etime,NULL);

   timersub(&etime,&stime,&dtime);
   durr = dtime.tv_sec + (float)dtime.tv_usec / 1.0e6;
   rate = count / durr;

   printf("\nVariable c++ set: Wrote %" PRIu64 " times in %f seconds. Rate = %f\n",count,durr,rate);
}

void rim::Variable::setLogLevel(uint32_t level) {
   if ( block_ )
      block_->setLogLevel( level );
}

//! Return string representation of value using default converters
std::string rim::Variable::getDumpValue(bool read) {
   std::stringstream ret;
   uint32_t x;
   int32_t index;

   uint8_t byteData[valueBytes_];

   memset(byteData,0,valueBytes_);

   if (read) block_->read(this);

   ret << path_ << " =";

   if ( numValues_ == 0 ) index = -1;
   else index = 0;

   while ( index < numValues_ ) {
       ret << " ";

       switch (modelId_) {

          case rim::Bytes :
             (block_->*getByteArray_)(byteData,this,index);
             ret << "0x";
             for (x=0; x < valueBytes_; x++) ret << std::setfill('0') << std::setw(2) << std::hex << (uint32_t)byteData[x];
             break;

          case rim::UInt :
             if (valueBits_ > 64) {
                (block_->*getByteArray_)(byteData,this,index);
                ret << "0x";
                for (x=0; x < valueBytes_; x++) ret << std::setfill('0') << std::setw(2) << std::hex << (uint32_t)byteData[x];
             }
             else ret << (block_->*getUInt_)(this,index);
             break;

          case rim::Int :
             if (valueBits_ > 64) {
                (block_->*getByteArray_)(byteData,this,index);
                ret << "0x";
                for (x=0; x < valueBytes_; x++) ret << std::setfill('0') << std::setw(2) << std::hex << (uint32_t)byteData[x];
             }
             else ret << (block_->*getInt_)(this,index);
             break;

          case rim::Bool :
             ret << (block_->*getBool_)(this,index);
             break;

          case rim::String :
             ret << (block_->*getString_)(this,index);
             break;

          case rim::Float :
             ret << (block_->*getFloat_)(this,index);
             break;

          case rim::Double :
             ret << (block_->*getDouble_)(this,index);
             break;

          case rim::Fixed :
             ret << (block_->*getFixed_)(this,index);
             break;

          default :
             ret << "UNDEFINED";
             break;
       }
       index++;
   }

   ret << "\n";
   return ret.str();
}

/////////////////////////////////
// C++ Byte Array
/////////////////////////////////

void rim::Variable::setBytArray(uint8_t *data, int32_t index) {
   if ( setByteArray_ == NULL )
      throw(rogue::GeneralError::create("Variable::setByteArray", "Wrong set type for variable %s",path_.c_str()));

   (block_->*setByteArray_)(data, this, index);
   block_->write(this, index);
}

void rim::Variable::getByteArray(uint8_t *data, int32_t index) {
   if ( getByteArray_ == NULL )
      throw(rogue::GeneralError::create("Variable::getByteArray", "Wrong get type for variable %s",path_.c_str()));

   block_->read(this, index);
   (block_->*getByteArray_)(data, this, index);
}

/////////////////////////////////
// C++ Uint
/////////////////////////////////

void rim::Variable::setUInt(uint64_t &value, int32_t index) {
   if ( setUInt_ == NULL )
      throw(rogue::GeneralError::create("Variable::setUInt", "Wrong set type for variable %s",path_.c_str()));

   (block_->*setUInt_)(value, this, index);
   block_->write(this, index);
}

uint64_t rim::Variable::getUInt(int32_t index) {
   if ( getUInt_ == NULL )
      throw(rogue::GeneralError::create("Variable::getUInt", "Wrong get type for variable %s",path_.c_str()));

   block_->read(this, index);
   return (block_->*getUInt_)(this, index);
}


/////////////////////////////////
// C++ int
/////////////////////////////////

void rim::Variable::setInt(int64_t &value, int32_t index) {
   if ( setInt_ == NULL )
      throw(rogue::GeneralError::create("Variable::setInt", "Wrong set type for variable %s",path_.c_str()));

   (block_->*setInt_)(value, this, index);
   block_->write(this, index);
}

int64_t rim::Variable::getInt(int32_t index) {
   if ( getInt_ == NULL )
      throw(rogue::GeneralError::create("Variable::getInt", "Wrong get type for variable %s",path_.c_str()));

   block_->read(this, index);
   return (block_->*getInt_)(this, index);
}

/////////////////////////////////
// C++ bool
/////////////////////////////////

void rim::Variable::setBool(bool &value, int32_t index) {
   if ( setBool_ == NULL )
      throw(rogue::GeneralError::create("Variable::setBool", "Wrong set type for variable %s",path_.c_str()));

   (block_->*setBool_)(value, this, index);
   block_->write(this, index);
}

bool rim::Variable::getBool(int32_t index) {
   if ( getBool_ == NULL )
      throw(rogue::GeneralError::create("Variable::getBool", "Wrong get type for variable %s",path_.c_str()));

   block_->read(this, index);
   return (block_->*getBool_)(this, index);
}

/////////////////////////////////
// C++ String
/////////////////////////////////

void rim::Variable::setString(const std::string &value, int32_t index) {
   if ( setString_ == NULL )
      throw(rogue::GeneralError::create("Variable::setString", "Wrong set type for variable %s",path_.c_str()));

   (block_->*setString_)(value, this, index);
   block_->write(this, index);
}

std::string rim::Variable::getString(int32_t index) {
   if ( getString_ == NULL )
      throw(rogue::GeneralError::create("Variable::getString", "Wrong get type for variable %s",path_.c_str()));

   block_->read(this, index);
   return (block_->*getString_)(this, index);
}

void rim::Variable::getValue( std::string & retString, int32_t index ) {
   if ( getString_ == NULL )
      throw(rogue::GeneralError::create("Variable::getValue", "Wrong get type for variable %s",path_.c_str()));
   else {
      block_->read(this, index);
      block_->getValue(this, retString, index);
   }
}

/////////////////////////////////
// C++ Float
/////////////////////////////////

void rim::Variable::setFloat(float &value, int32_t index) {
   if ( setFloat_ == NULL )
      throw(rogue::GeneralError::create("Variable::setFloat", "Wrong set type for variable %s",path_.c_str()));

   (block_->*setFloat_)(value, this, index);
   block_->write(this, index);
}

float rim::Variable::getFloat(int32_t index) {
   if ( getFloat_ == NULL )
      throw(rogue::GeneralError::create("Variable::getFloat", "Wrong get type for variable %s",path_.c_str()));

   block_->read(this, index);
   return (block_->*getFloat_)(this, index);
}

/////////////////////////////////
// C++ double
/////////////////////////////////

void rim::Variable::setDouble(double &value, int32_t index) {
   if ( setDouble_ == NULL )
      throw(rogue::GeneralError::create("Variable::setDouble", "Wrong set type for variable %s",path_.c_str()));

   (block_->*setDouble_)(value, this, index);
   block_->write(this, index);
}

double rim::Variable::getDouble(int32_t index) {
   if ( getDouble_ == NULL )
      throw(rogue::GeneralError::create("Variable::getDouble", "Wrong get type for variable %s",path_.c_str()));

   block_->read(this, index);
   return (block_->*getDouble_)(this, index);
}

/////////////////////////////////
// C++ fixed point
/////////////////////////////////

void rim::Variable::setFixed(double &value, int32_t index) {
   if ( setFixed_ == NULL )
      throw(rogue::GeneralError::create("Variable::setFixed", "Wrong set type for variable %s",path_.c_str()));

   (block_->*setFixed_)(value, this, index);
   block_->write(this, index);
}

double rim::Variable::getFixed(int32_t index) {
   if ( getFixed_ == NULL )
      throw(rogue::GeneralError::create("Variable::getFixed", "Wrong get type for variable %s",path_.c_str()));

   block_->read(this, index);
   return (block_->*getFixed_)(this, index);
}
<|MERGE_RESOLUTION|>--- conflicted
+++ resolved
@@ -414,16 +414,21 @@
    // Compute the highest byte, aligned to min access
    highTranByte_ = varBytes_ - 1;
 
-<<<<<<< HEAD
    // List variable
    for (x=0; x < numValues_; x++) {
       listLowTranByte_[x] = (uint32_t)std::floor(((float)bitOffset_[0] + (float)x * (float)valueBits_)/((float)minSize * 8.0)) * minSize;
       listHighTranByte_[x] = (uint32_t)std::ceil(((float)bitOffset_[0] + (float)(x+1) * (float)valueBits_)/((float)minSize * 8.0)) * minSize - 1;
    }
-=======
-   // Adjust fast copy location
-   if ( fastCopy_ ) fastByte_ = bitOffset_[0] / 8;
->>>>>>> 9b283c35
+
+   // Adjust fast copy locations
+   if ( fastByte_ != NULL ) {
+      if ( numValues_ == 0 ) fastByte_[0] = bitOffset_[0] / 8;
+
+      // List variable
+      else {
+         for (x=0; x < numValues_; x++) fastByte_[x] = (bitOffset_[0] + (valueStride_ * x)) / 8;
+      }
+   }
 }
 
 void rim::Variable::updatePath(std::string path) {
