/**
 *-----------------------------------------------------------------------------
 * Title         : PRBS Receive And Transmit Class
 * ----------------------------------------------------------------------------
 * File          : Prbs.cpp
 * Author        : Ryan Herbst <rherbst@slac.stanford.edu>
 * Created       : 09/17/2016
 * Last update   : 09/17/2016
 *-----------------------------------------------------------------------------
 * Description :
 *    Class used to generate and receive PRBS test data.
 *-----------------------------------------------------------------------------
 * This file is part of the rogue software platform. It is subject to
 * the license terms in the LICENSE.txt file found in the top-level directory
 * of this distribution and at:
    * https://confluence.slac.stanford.edu/display/ppareg/LICENSE.html.
 * No part of the rogue software platform, including this file, may be
 * copied, modified, propagated, or distributed except according to the terms
 * contained in the LICENSE.txt file.
 *-----------------------------------------------------------------------------
**/
#include <unistd.h>
#include <stdarg.h>
#include <rogue/interfaces/stream/Slave.h>
#include <rogue/interfaces/stream/Master.h>
#include <rogue/interfaces/stream/Frame.h>
#include <rogue/interfaces/stream/FrameLock.h>
#include <rogue/interfaces/stream/FrameIterator.h>
#include <rogue/interfaces/stream/Buffer.h>
#include <rogue/utilities/Prbs.h>
#include <memory>
#include <rogue/GilRelease.h>
#include <rogue/GeneralError.h>
#include <rogue/Logging.h>
#include <rogue/GeneralError.h>
#include <sys/time.h>
#include <string.h>

namespace ris = rogue::interfaces::stream;
namespace ru  = rogue::utilities;

#ifndef NO_PYTHON
#include <boost/python.hpp>
namespace bp = boost::python;
#endif

//! Class creation
ru::PrbsPtr ru::Prbs::create () {
   ru::PrbsPtr p = std::make_shared<ru::Prbs>();
   return(p);
}

//! Creator with default taps and size
ru::Prbs::Prbs() {
   txThread_   = NULL;
   rxSeq_      = 0;
   rxErrCount_ = 0;
   rxCount_    = 0;
   rxBytes_    = 0;
   txSeq_      = 0;
   txSize_     = 0;
   txErrCount_ = 0;
   txCount_    = 0;
   txBytes_    = 0;
   checkPl_    = true;
   genPl_      = true;
   rxLog_      = rogue::Logging::create("prbs.rx");
   txLog_      = rogue::Logging::create("prbs.tx");

   // Init width = 32
   width_     = 32;
   byteWidth_ = 4;
   minSize_   = 12;
   sendCount_ = false;

   // Init 4 taps
   tapCnt_  = 4;
   taps_    = (uint8_t *)malloc(sizeof(uint8_t)*tapCnt_);
   taps_[0] = 1;
   taps_[1] = 2;
   taps_[2] = 6;
   taps_[3] = 31;

   gettimeofday(&lastRxTime_,NULL);
   gettimeofday(&lastTxTime_,NULL);

   lastRxCount_ = 0;
   lastRxBytes_ = 0;
   rxRate_ = 0.0;
   rxBw_ = 0.0;

   lastTxCount_ = 0;
   lastTxBytes_ = 0;
   txRate_ = 0.0;
   txBw_ = 0.0;
}

//! Deconstructor
ru::Prbs::~Prbs() {
   free(taps_);
}

//! Compute period
double ru::Prbs::updateTime ( struct timeval *last ) {
   struct timeval cmp;
   struct timeval now;
   struct timeval per;
   double ret;

   cmp.tv_sec  = 1;
   cmp.tv_usec = 0;

   gettimeofday(&now,NULL);

   timersub(&now,last,&per);

   if ( timercmp(&per,&cmp,>) ) {
      ret = (float)per.tv_sec + (float(per.tv_usec) / 1e6);
      gettimeofday(last,NULL);
   }
   else ret = 0.0;

   return ret;
}

//! Set width
void ru::Prbs::setWidth(uint32_t width) {
   if ( (width > (MaxBytes*8)) || (width % 32) != 0)
      throw(rogue::GeneralError("Prbs::setWidth","Invalid width."));

   rogue::GilRelease noGil;
   std::lock_guard<std::mutex> lockT(pMtx_);

   width_     = width;
   byteWidth_ = width / 8;
   minSize_   = byteWidth_ * 3;
}

//! Set taps
void ru::Prbs::setTaps(uint32_t tapCnt, uint8_t * taps) {
   uint32_t i;

   std::lock_guard<std::mutex> lockT(pMtx_);

   free(taps_);
   tapCnt_ = tapCnt;
   taps_   = (uint8_t *)malloc(sizeof(uint8_t)*tapCnt);

   for (i=0; i < tapCnt_; i++) taps_[i] = taps[i];
}

#ifndef NO_PYTHON

//! Set taps, python
void ru::Prbs::setTapsPy(boost::python::object p) {
   Py_buffer pyBuf;

   if ( PyObject_GetBuffer(p.ptr(),&pyBuf,PyBUF_SIMPLE) < 0 )
      throw(rogue::GeneralError("Prbs::setTapsPy","Python Buffer Error"));

   setTaps(pyBuf.len,(uint8_t *)pyBuf.buf);
   PyBuffer_Release(&pyBuf);
}

#endif

//! Send counter value
void ru::Prbs::sendCount(bool state) {
   rogue::GilRelease noGil;
   std::lock_guard<std::mutex> lockT(pMtx_);

   sendCount_ = state;
}

void ru::Prbs::flfsr(uint8_t * data) {
   uint32_t iByte;
   uint32_t iBit;
   uint32_t x;
   bool msbOut;
   bool lsbIn = false;

   for (x=0; x < tapCnt_; x++) {
      iByte = taps_[x] / 8;
      iBit  = taps_[x] % 8;
      lsbIn ^= ((data[iByte] >> iBit) & 0x1);
   }

   for (x=0; x < byteWidth_; x++) {
      msbOut = data[x] & 0x80;
      data[x] <<= 1;
      data[x] |= lsbIn;
      lsbIn = msbOut;
   }
}

//! Thread background
void ru::Prbs::runThread() {
   txLog_->logThreadId();

   while(threadEn_) {
      genFrame(txSize_);
   }
}

//! Auto run data generation
void ru::Prbs::enable(uint32_t size) {

   // Verify size first
   if ((( size % byteWidth_ ) != 0) || size < minSize_ )
      throw rogue::GeneralError("Prbs::enable","Invalid frame size");

   if ( txThread_ == NULL ) {
      txSize_ = size;
<<<<<<< HEAD
      threadEn_ = true;
      txThread_ = new std::thread(&Prbs::runThread, this);
=======
      txThread_ = new boost::thread(boost::bind(&Prbs::runThread, this));

      // Set a thread name
      pthread_setname_np( txThread_->native_handle(), "PrbsTx" );
>>>>>>> 2b4358cf
   }
}

//! Disable auto generation
void ru::Prbs::disable() {
   if ( txThread_ != NULL ) {
      rogue::GilRelease noGil;
      threadEn_ = false;
      txThread_->join();
      delete txThread_;
      txThread_ = NULL;
   }
}

//! Get RX errors
uint32_t ru::Prbs::getRxErrors() {
   return(rxErrCount_);
}

//! Get rx count
uint32_t ru::Prbs::getRxCount() {
   return(rxCount_);
}

//! Get rx bytes
uint32_t ru::Prbs::getRxBytes() {
   return(rxBytes_);
}

//! Get TX errors
uint32_t ru::Prbs::getTxErrors() {
   return(txErrCount_);
}

//! Get TX count
uint32_t ru::Prbs::getTxCount() {
   return(txCount_);
}

//! Get rx rate
double ru::Prbs::getRxRate() {
   return rxRate_;
}

//! Get rx bw
double ru::Prbs::getRxBw() {
   return rxBw_;
}

//! Get tx rate
double ru::Prbs::getTxRate() {
   return txRate_;
}

//! Get tx bw
double ru::Prbs::getTxBw() {
   return txBw_;
}

//! Get TX bytes
uint32_t ru::Prbs::getTxBytes() {
   return(txBytes_);
}

//! Set check payload flag, default = true
void ru::Prbs::checkPayload(bool state) {
   checkPl_ = state;
}

//! Set generate payload flag, default = true
void ru::Prbs::genPayload(bool state) {
   genPl_ = state;
}

//! Reset counters
// Counters should really be locked!
void ru::Prbs::resetCount() {
   pMtx_.lock();
   txErrCount_ = 0;
   txCount_    = 0;
   txBytes_    = 0;
   rxErrCount_ = 0;
   rxCount_    = 0;
   rxBytes_    = 0;
   pMtx_.unlock();
}

//! Generate a data frame
void ru::Prbs::genFrame (uint32_t size) {
   ris::Frame::iterator frIter;
   ris::Frame::iterator frEnd;
   uint32_t      frSeq[MaxBytes/4];
   uint32_t      frSize[MaxBytes/4];
   uint32_t      wCount[MaxBytes/4];
   uint8_t       data[MaxBytes];
   double        per;
   ris::FramePtr fr;

   rogue::GilRelease noGil;
   std::lock_guard<std::mutex> lock(pMtx_);

   // Verify size first
   if ((( size % byteWidth_ ) != 0) || size < minSize_ )
      throw rogue::GeneralError("Prbs::genFrame","Invalid frame size");

   // Setup size
   memset(frSize,0,MaxBytes);
   frSize[0] = (size / byteWidth_) - 1;

   // Setup sequence
   memset(frSeq,0,MaxBytes);
   frSeq[0]  = txSeq_;

   // Setup counter
   memset(wCount,0,MaxBytes);

   // Get frame
   fr = reqFrame(size,true);

   frIter = fr->beginWrite();
   frEnd  = frIter + size;

   // First word is sequence
   ris::toFrame(frIter,byteWidth_,frSeq);
   ++wCount[0];

   // Second word is size
   ris::toFrame(frIter,byteWidth_,frSize);
   ++wCount[0];

   if ( genPl_ ) {

      // Init data
      std::memcpy(data,frSeq,byteWidth_);

      // Generate payload
      while ( frIter != frEnd ) {

         if ( sendCount_ ) ris::toFrame(frIter,byteWidth_,wCount);
         else {
            flfsr(data);
            ris::toFrame(frIter, byteWidth_, data);
         }
         ++wCount[0];
      }
   }

   fr->setPayload(size);
   sendFrame(fr);

   // Update counters
   txSeq_++;
   txCount_++;
   txBytes_ += size;

   if ( (per = updateTime(&lastTxTime_)) > 0.0 ) {
      txRate_ = (float)(txCount_ - lastTxCount_) / per;
      txBw_   = (float)(txBytes_ - lastTxBytes_) / per;
      lastTxCount_ = txCount_;
      lastTxBytes_ = txBytes_;
   }
}

//! Accept a frame from master
void ru::Prbs::acceptFrame ( ris::FramePtr frame ) {
   ris::Frame::iterator frIter;
   ris::Frame::iterator frEnd;
   uint32_t      frSeq[MaxBytes/4];
   uint32_t      frSize[MaxBytes/4];
   uint32_t      expSeq;
   uint32_t      expSize;
   uint32_t      size;
   uint32_t      pos;
   uint32_t      x;
   uint8_t       expData[MaxBytes];
   double        per;
   char          debugA[1000];
   char          debugB[200];

   rogue::GilRelease noGil;
   ris::FrameLockPtr fLock = frame->lock();
   std::lock_guard<std::mutex> lock(pMtx_);

   size = frame->getPayload();
   frIter = frame->beginRead();
   frEnd  = frame->endRead();

   // Verify size
   if ((( size % byteWidth_ ) != 0) || size < minSize_ ) {
      rxLog_->warning("Size violation size=%i, count=%i",size,rxCount_);
      rxErrCount_++;
      return;
   }

   // First word is sequence
   ris::fromFrame(frIter,byteWidth_,frSeq);
   expSeq = rxSeq_;
   rxSeq_ = frSeq[0] + 1;

   // Second word is size
   ris::fromFrame(frIter,byteWidth_,frSize);
   expSize = (frSize[0] + 1) * byteWidth_;

   // Check size and sequence
   // Accept any sequence if our local count is zero
   // incoming frames with seq = 0 never cause errors and treated as a restart
   if ( ( expSize != size ) || ( frSeq[0] != 0 && expSeq != 0 && frSeq[0] != expSeq ) ) {
      rxLog_->warning("Bad header. expSize=%u gotSize=%u expSeq=%u gotSeq=%u nxtSeq=%u count=%i",
            expSize,size,expSeq,frSeq[0],rxSeq_,rxCount_);
      rxErrCount_++;
      return;
   }

   // Is payload checking enabled
   if ( checkPl_ ) {

      // Init data
      std::memcpy(expData,frSeq,byteWidth_);
      pos = 0;

      // Read payload
      while ( frIter != frEnd ) {
         flfsr(expData);

         if ( ! std::equal(frIter,frIter+byteWidth_,expData ) ) {
            sprintf(debugA,"Bad value at index %i. count=%i, size=%i",pos,rxCount_,(size/byteWidth_)-1);
            for (x=0; x < byteWidth_; x++) {
               sprintf(debugB,"\n   %i:%i Got=0x%x Exp=0x%x",pos,x,*(frIter+x),*(expData+x));
               strcat(debugA,debugB);
            }
            rxLog_->warning(debugA);
            rxErrCount_++;
            return;
         }
         frIter += byteWidth_;
         ++pos;
      }
   }

   rxCount_++;
   rxBytes_ += size;

   if ( (per = updateTime(&lastRxTime_)) > 0.0 ) {
      rxRate_ = (float)(rxCount_ - lastRxCount_) / per;
      rxBw_   = (float)(rxBytes_ - lastRxBytes_) / per;
      lastRxCount_ = rxCount_;
      lastRxBytes_ = rxBytes_;
   }
}

void ru::Prbs::setup_python() {
#ifndef NO_PYTHON

   bp::class_<ru::Prbs, ru::PrbsPtr, bp::bases<ris::Master,ris::Slave>, boost::noncopyable >("Prbs",bp::init<>())
      .def("genFrame",       &ru::Prbs::genFrame)
      .def("enable",         &ru::Prbs::enable)
      .def("disable",        &ru::Prbs::disable)
      .def("setWidth",       &ru::Prbs::setWidth)
      .def("setTaps",        &ru::Prbs::setTaps)
      .def("getRxErrors",    &ru::Prbs::getRxErrors)
      .def("getRxCount",     &ru::Prbs::getRxCount)
      .def("getRxRate",      &ru::Prbs::getRxRate)
      .def("getRxBw",        &ru::Prbs::getRxBw)
      .def("getRxBytes",     &ru::Prbs::getRxBytes)
      .def("getTxErrors",    &ru::Prbs::getTxErrors)
      .def("getTxCount",     &ru::Prbs::getTxCount)
      .def("getTxBytes",     &ru::Prbs::getTxBytes)
      .def("getTxRate",      &ru::Prbs::getTxRate)
      .def("getTxBw",        &ru::Prbs::getTxBw)
      .def("checkPayload",   &ru::Prbs::checkPayload)
      .def("genPayload",     &ru::Prbs::genPayload)
      .def("resetCount",     &ru::Prbs::resetCount)
      .def("sendCount",      &ru::Prbs::sendCount)
   ;

   bp::implicitly_convertible<ru::PrbsPtr, ris::SlavePtr>();
   bp::implicitly_convertible<ru::PrbsPtr, ris::MasterPtr>();
#endif
}

<|MERGE_RESOLUTION|>--- conflicted
+++ resolved
@@ -211,15 +211,11 @@
 
    if ( txThread_ == NULL ) {
       txSize_ = size;
-<<<<<<< HEAD
       threadEn_ = true;
       txThread_ = new std::thread(&Prbs::runThread, this);
-=======
-      txThread_ = new boost::thread(boost::bind(&Prbs::runThread, this));
 
       // Set a thread name
       pthread_setname_np( txThread_->native_handle(), "PrbsTx" );
->>>>>>> 2b4358cf
    }
 }
 
