/**
 *-----------------------------------------------------------------------------
 * Title         : Data file reader utility.
 * ----------------------------------------------------------------------------
 * File          : LegacyStreamReader.cpp
 *-----------------------------------------------------------------------------
 * Description :
 *    Class to read data files generated using LegacyFileWriter
 *-----------------------------------------------------------------------------
 * This file is part of the rogue software platform. It is subject to
 * the license terms in the LICENSE.txt file found in the top-level directory
 * of this distribution and at:
    * https://confluence.slac.stanford.edu/display/ppareg/LICENSE.html.
 * No part of the rogue software platform, including this file, may be
 * copied, modified, propagated, or distributed except according to the terms
 * contained in the LICENSE.txt file.
 *-----------------------------------------------------------------------------
**/
#include <rogue/utilities/fileio/LegacyStreamReader.h>
#include <rogue/interfaces/stream/Frame.h>
#include <rogue/interfaces/stream/Buffer.h>
#include <rogue/interfaces/stream/FrameIterator.h>
#include <rogue/GeneralError.h>
#include <rogue/Logging.h>
#include <rogue/GilRelease.h>
#include <stdint.h>
#include <thread>
#include <memory>
#include <fcntl.h>
#include <iostream>
#include <stdio.h>
#include <unistd.h>

namespace ris = rogue::interfaces::stream;
namespace ruf = rogue::utilities::fileio;

#ifndef NO_PYTHON
#include <boost/python.hpp>
namespace bp = boost::python;
#endif

//! Class creation
ruf::LegacyStreamReaderPtr ruf::LegacyStreamReader::create () {
   ruf::LegacyStreamReaderPtr s = std::make_shared<ruf::LegacyStreamReader>();
   return(s);
}

//! Setup class in python
void ruf::LegacyStreamReader::setup_python() {
#ifndef NO_PYTHON
   bp::class_<ruf::LegacyStreamReader, ruf::LegacyStreamReaderPtr,bp::bases<ris::Master>, boost::noncopyable >("LegacyStreamReader",bp::init<>())
      .def("open",           &ruf::LegacyStreamReader::open)
      .def("close",          &ruf::LegacyStreamReader::close)
      .def("closeWait",      &ruf::LegacyStreamReader::closeWait)
      .def("isActive",       &ruf::LegacyStreamReader::isActive)
   ;
#endif
}

//! Creator
ruf::LegacyStreamReader::LegacyStreamReader() {
   baseName_   = "";
   readThread_ = NULL;
   active_     = false;
}

//! Deconstructor
ruf::LegacyStreamReader::~LegacyStreamReader() {
   close();
}

//! Open a data file
void ruf::LegacyStreamReader::open(std::string file) {
   rogue::GilRelease noGil;
   std::unique_lock<std::mutex> lock(mtx_);
   intClose();

   // Determine if we read a group of files
   if ( file.substr(file.find_last_of(".")) == ".1" ) {
      fdIdx_ = 1;
      baseName_ = file.substr(0,file.find_last_of("."));
   }
   else {
      fdIdx_ = 0;
      baseName_ = file;
   }

<<<<<<< HEAD
   if ( (fd_ = ::open(file.c_str(),O_RDONLY)) < 0 ) 
      throw(rogue::GeneralError::create("LegacyStreamReader::open","Failed to open file %s",file.c_str()));

   active_ = true;
   threadEn_ = true;
   readThread_ = new std::thread(&LegacyStreamReader::runThread, this);
=======
   if ( (fd_ = ::open(file.c_str(),O_RDONLY)) < 0 )
      throw(rogue::GeneralError::open("LegacyStreamReader::open",file));

   active_ = true;
   readThread_ = new boost::thread(boost::bind(&LegacyStreamReader::runThread, this));

   // Set a thread name
   pthread_setname_np( readThread_->native_handle(), "LStreamReader" );
>>>>>>> 2b4358cf
}

//! Open file
bool ruf::LegacyStreamReader::nextFile() {
   std::unique_lock<std::mutex> lock(mtx_);
   std::string name;

   if ( fd_ >= 0 ) {
      ::close(fd_);
      fd_ = -1;
   } else return(false);

   if ( fdIdx_ == 0 ) return(false);

   fdIdx_++;
   name = baseName_ + "." + std::to_string(fdIdx_);

   if ( (fd_ = ::open(name.c_str(),O_RDONLY)) < 0 ) return(false);
   return(true);
}

//! Close a data file
void ruf::LegacyStreamReader::close() {
   rogue::GilRelease noGil;
   std::unique_lock<std::mutex> lock(mtx_);
   intClose();
}

//! Close a data file
void ruf::LegacyStreamReader::intClose() {
   if ( readThread_ != NULL ) {
      threadEn_ = false;
      readThread_->join();
      delete readThread_;
      readThread_ = NULL;
   }
   if ( fd_ >= 0 ) ::close(fd_);
}

//! Close when done
void ruf::LegacyStreamReader::closeWait() {
   rogue::GilRelease noGil;
   std::unique_lock<std::mutex> lock(mtx_);
   while ( active_ ) cond_.wait_for(lock,std::chrono::microseconds(1000));
   intClose();
}

//! Return true when done
bool ruf::LegacyStreamReader::isActive() {
   rogue::GilRelease noGil;
   return (active_);
}

//! Thread background
void ruf::LegacyStreamReader::runThread() {
   int32_t  ret;
   uint32_t header;
   uint32_t size;
   uint8_t  error;
   uint8_t  chan;
   uint32_t bSize;
   bool     err;
   ris::FramePtr frame;
   ris::Frame::BufferIterator it;
   char * bData;
   Logging log("LegacyStreamReader");

   ret = 0;
   err = false;
   do {

      // Read size of each frame
      while ( (fd_ >= 0) && (read(fd_,&header,4) == 4) ) {
         size = header & 0x0FFFFFFF;
         chan = header >> 28;

         if (chan == 0) {
           size = size*4;
         }

         //cout << "Frame with size" << size << "and channel" << chan;
         log.info("Got frame with header %x, size %i and channel %i", header, size, chan);
         if ( size == 0 ) {
            log.warning("Bad size read %i",size);
            err = true;
            break;
         }

         // Skip next step if frame is empty
         if ( size == 0 ) continue;
         //size -= 4;

<<<<<<< HEAD
         // Request frame
         frame = reqFrame(size,true);
         frame->setChannel(chan);
         it = frame->beginBuffer();

         while ( (err == false) && (size > 0) ) {
            bSize = size;

            // Adjust to buffer size, if neccessary
            if ( bSize > (*it)->getSize() ) bSize = (*it)->getSize();

            if ( (ret = read(fd_,(*it)->begin(),bSize)) != bSize) {
               log.warning("Short read. Ret = %i Req = %i after %i bytes",ret,bSize,frame->getPayload());
               ::close(fd_);
               fd_ = -1;
               frame->setError(0x1);
=======
            //cout << "Frame with size" << size << "and channel" << chan;
            log.info("Got frame with header %x, size %i and channel %i", header, size, chan);
            printf("Got frame with size %i and channel %i\n", size, chan);
            if ( size == 0 ) {
               log.warning("Bad size read %i",size);
>>>>>>> 2b4358cf
               err = true;
            }
            else {
               (*it)->setPayload(bSize);
               ++it; // Next buffer
            }
            size -= bSize;
         }
         sendFrame(frame);
      }
   } while ( threadEn_ && (err == false) && nextFile() );

   std::unique_lock<std::mutex> lock(mtx_);
   if ( fd_ >= 0 ) ::close(fd_);
   fd_ = -1;
   active_ = false;
   cond_.notify_all();
}
<|MERGE_RESOLUTION|>--- conflicted
+++ resolved
@@ -85,23 +85,15 @@
       baseName_ = file;
    }
 
-<<<<<<< HEAD
-   if ( (fd_ = ::open(file.c_str(),O_RDONLY)) < 0 ) 
+   if ( (fd_ = ::open(file.c_str(),O_RDONLY)) < 0 )
       throw(rogue::GeneralError::create("LegacyStreamReader::open","Failed to open file %s",file.c_str()));
 
    active_ = true;
    threadEn_ = true;
    readThread_ = new std::thread(&LegacyStreamReader::runThread, this);
-=======
-   if ( (fd_ = ::open(file.c_str(),O_RDONLY)) < 0 )
-      throw(rogue::GeneralError::open("LegacyStreamReader::open",file));
-
-   active_ = true;
-   readThread_ = new boost::thread(boost::bind(&LegacyStreamReader::runThread, this));
 
    // Set a thread name
    pthread_setname_np( readThread_->native_handle(), "LStreamReader" );
->>>>>>> 2b4358cf
 }
 
 //! Open file
@@ -194,7 +186,6 @@
          if ( size == 0 ) continue;
          //size -= 4;
 
-<<<<<<< HEAD
          // Request frame
          frame = reqFrame(size,true);
          frame->setChannel(chan);
@@ -211,13 +202,6 @@
                ::close(fd_);
                fd_ = -1;
                frame->setError(0x1);
-=======
-            //cout << "Frame with size" << size << "and channel" << chan;
-            log.info("Got frame with header %x, size %i and channel %i", header, size, chan);
-            printf("Got frame with size %i and channel %i\n", size, chan);
-            if ( size == 0 ) {
-               log.warning("Bad size read %i",size);
->>>>>>> 2b4358cf
                err = true;
             }
             else {
