/**
 *-----------------------------------------------------------------------------
 * Title         : Data file reader utility.
 * ----------------------------------------------------------------------------
 * File          : StreamReader.cpp
 * Author        : Ryan Herbst <rherbst@slac.stanford.edu>
 * Created       : 09/28/2016
 * Last update   : 09/28/2016
 *-----------------------------------------------------------------------------
 * Description :
 *    Class to read data files.
 *-----------------------------------------------------------------------------
 * This file is part of the rogue software platform. It is subject to
 * the license terms in the LICENSE.txt file found in the top-level directory
 * of this distribution and at:
    * https://confluence.slac.stanford.edu/display/ppareg/LICENSE.html.
 * No part of the rogue software platform, including this file, may be
 * copied, modified, propagated, or distributed except according to the terms
 * contained in the LICENSE.txt file.
 *-----------------------------------------------------------------------------
**/
#include <rogue/utilities/fileio/StreamReader.h>
#include <rogue/interfaces/stream/Frame.h>
#include <rogue/interfaces/stream/Buffer.h>
#include <rogue/interfaces/stream/FrameIterator.h>
#include <rogue/GeneralError.h>
#include <rogue/Logging.h>
#include <rogue/GilRelease.h>
#include <stdint.h>
#include <thread>
#include <memory>
#include <fcntl.h>
#include <unistd.h>

namespace ris = rogue::interfaces::stream;
namespace ruf = rogue::utilities::fileio;

#ifndef NO_PYTHON
#include <boost/python.hpp>
namespace bp = boost::python;
#endif

//! Class creation
ruf::StreamReaderPtr ruf::StreamReader::create () {
   ruf::StreamReaderPtr s = std::make_shared<ruf::StreamReader>();
   return(s);
}

//! Setup class in python
void ruf::StreamReader::setup_python() {
#ifndef NO_PYTHON
   bp::class_<ruf::StreamReader, ruf::StreamReaderPtr,bp::bases<ris::Master>, boost::noncopyable >("StreamReader",bp::init<>())
      .def("open",           &ruf::StreamReader::open)
      .def("close",          &ruf::StreamReader::close)
      .def("isOpen",         &ruf::StreamReader::isOpen)
      .def("closeWait",      &ruf::StreamReader::closeWait)
      .def("isActive",       &ruf::StreamReader::isActive)
   ;
#endif
}

//! Creator
ruf::StreamReader::StreamReader() {
   baseName_   = "";
   readThread_ = NULL;
   active_     = false;
}

//! Deconstructor
ruf::StreamReader::~StreamReader() {
   close();
}

//! Open a data file
void ruf::StreamReader::open(std::string file) {
   rogue::GilRelease noGil;
   std::unique_lock<std::mutex> lock(mtx_);
   intClose();

   // Determine if we read a group of files
   if ( file.substr(file.find_last_of(".")) == ".1" ) {
      fdIdx_ = 1;
      baseName_ = file.substr(0,file.find_last_of("."));
   }
   else {
      fdIdx_ = 0;
      baseName_ = file;
   }

<<<<<<< HEAD
   if ( (fd_ = ::open(file.c_str(),O_RDONLY)) < 0 ) 
      throw(rogue::GeneralError::create("StreamReader::open","Failed to open data file: %s",file.c_str()));

   active_ = true;
   threadEn_ = true;
   readThread_ = new std::thread(&StreamReader::runThread, this);
=======
   if ( (fd_ = ::open(file.c_str(),O_RDONLY)) < 0 )
      throw(rogue::GeneralError::open("StreamReader::open",file));

   active_ = true;
   readThread_ = new boost::thread(boost::bind(&StreamReader::runThread, this));

   // Set a thread name
   pthread_setname_np( readThread_->native_handle(), "StreamReader" );
>>>>>>> 2b4358cf
}

//! Open file
bool ruf::StreamReader::nextFile() {
   std::unique_lock<std::mutex> lock(mtx_);
   std::string name;

   if ( fd_ >= 0 ) {
      ::close(fd_);
      fd_ = -1;
   } else return(false);

   if ( fdIdx_ == 0 ) return(false);

   fdIdx_++;
   name = baseName_ + "." + std::to_string(fdIdx_);

   if ( (fd_ = ::open(name.c_str(),O_RDONLY)) < 0 ) return(false);
   return(true);
}

//! Close a data file
void ruf::StreamReader::close() {
   rogue::GilRelease noGil;
   std::unique_lock<std::mutex> lock(mtx_);
   intClose();
}

//! Get open status
bool ruf::StreamReader::isOpen() {
   return ( fd_ >= 0 );
}

//! Close a data file
void ruf::StreamReader::intClose() {
   if ( readThread_ != NULL ) {
      threadEn_ = false;
      readThread_->join();
      delete readThread_;
      readThread_ = NULL;
   }
   if ( fd_ >= 0 ) ::close(fd_);
}

//! Close when done
void ruf::StreamReader::closeWait() {
   rogue::GilRelease noGil;
   std::unique_lock<std::mutex> lock(mtx_);
   while ( active_ ) cond_.wait_for(lock,std::chrono::microseconds(1000));
   intClose();
}

//! Return true when done
bool ruf::StreamReader::isActive() {
   rogue::GilRelease noGil;
   return (active_);
}

//! Thread background
void ruf::StreamReader::runThread() {
   int32_t  ret;
   uint32_t size;
   uint32_t meta;
   uint16_t flags;
   uint8_t  error;
   uint8_t  chan;
   uint32_t bSize;
   bool     err;
   ris::FramePtr frame;
   ris::Frame::BufferIterator it;
   char * bData;
   Logging log("streamReader");

   ret = 0;
   err = false;
   do {

      // Read size of each frame
      while ( (fd_ >= 0) && (read(fd_,&size,4) == 4) ) {
         if ( size == 0 ) {
            log.warning("Bad size read %i",size);
            err = true;
            break;
         }

         // Read flags
         if ( read(fd_,&meta, 4) != 4 ) {
            log.warning("Failed to read flags");
            err = true;
            break;
         }

         // Skip next step if frame is empty
         if ( size <= 4 ) continue;
         size -= 4;

         // Extract meta data
         flags = meta & 0xFFFF;
         error = (meta >> 16) & 0xFF;
         chan  = (meta >> 24) & 0xFF;

         // Request frame
         frame = reqFrame(size,true);
         frame->setFlags(flags);
         frame->setError(error);
         frame->setChannel(chan);
         it = frame->beginBuffer();

         while ( (err == false) && (size > 0) ) {
            bSize = size;

            // Adjust to buffer size, if neccessary
            if ( bSize > (*it)->getSize() ) bSize = (*it)->getSize();

            if ( (ret = read(fd_,(*it)->begin(),bSize)) != bSize) {
               log.warning("Short read. Ret = %i Req = %i after %i bytes",ret,bSize,frame->getPayload());
               ::close(fd_);
               fd_ = -1;
               frame->setError(0x1);
               err = true;
            }
            else {
               (*it)->setPayload(bSize);
               ++it; // Next buffer
            }
            size -= bSize;
         }
         sendFrame(frame);
      }
   } while ( threadEn_ && (err == false) && nextFile() );

   std::unique_lock<std::mutex> lock(mtx_);
   if ( fd_ >= 0 ) ::close(fd_);
   fd_ = -1;
   active_ = false;
   cond_.notify_all();
}
<|MERGE_RESOLUTION|>--- conflicted
+++ resolved
@@ -87,23 +87,15 @@
       baseName_ = file;
    }
 
-<<<<<<< HEAD
-   if ( (fd_ = ::open(file.c_str(),O_RDONLY)) < 0 ) 
+   if ( (fd_ = ::open(file.c_str(),O_RDONLY)) < 0 )
       throw(rogue::GeneralError::create("StreamReader::open","Failed to open data file: %s",file.c_str()));
 
    active_ = true;
    threadEn_ = true;
    readThread_ = new std::thread(&StreamReader::runThread, this);
-=======
-   if ( (fd_ = ::open(file.c_str(),O_RDONLY)) < 0 )
-      throw(rogue::GeneralError::open("StreamReader::open",file));
-
-   active_ = true;
-   readThread_ = new boost::thread(boost::bind(&StreamReader::runThread, this));
 
    // Set a thread name
    pthread_setname_np( readThread_->native_handle(), "StreamReader" );
->>>>>>> 2b4358cf
 }
 
 //! Open file
