# 
# ----------------------------------------------------------------------------
# Title      : ROGUE makefile
# ----------------------------------------------------------------------------
# File       : Makefile
# Author     : Ryan Herbst, rherbst@slac.stanford.edu
# Created    : 2016-08-08
# Last update: 2016-08-08
# ----------------------------------------------------------------------------
# Description:
# ROGUE makefile
# ----------------------------------------------------------------------------
# This file is part of the rogue software package. It is subject to 
# the license terms in the LICENSE.txt file found in the top-level directory 
# of this distribution and at: 
#    https://confluence.slac.stanford.edu/display/ppareg/LICENSE.html. 
# No part of the rogue software package, including this file, may be 
# copied, modified, propagated, or distributed except according to the terms 
# contained in the LICENSE.txt file.
# ----------------------------------------------------------------------------

# Generate version
VER_T    := $(shell git describe --tags)
VER_D    := $(shell git status --short -uno | wc -l)
VERSION  := $(if $(filter $(VER_D),0),$(VER_T),$(VER_T)-dirty)

# To enable verbose: make VER=1
VER      := 0
CC_0     := @g++
CC_1     := g++
CC       := $(CC_$(VER))

# Variables
DEF      := -DVERSION=\"$(VERSION)\"
CFLAGS   := -Wall `python3-config --cflags | sed s/-Wstrict-prototypes//` 
CFLAGS   += -fno-strict-aliasing -std=c++0x -fPIC
CFLAGS   += -I$(PWD)/include -I$(PWD)/drivers/include
LFLAGS   := `python3-config --ldflags` -lboost_thread -lboost_python3 -lboost_system
LFLAGS   += -L`python3-config --prefix`/lib/ -lbz2

# Sometimes boost is in a non standard location
ifdef BOOST_PATH
	CFLAGS += -I$(BOOST_PATH)/include
	LFLAGS += -L$(BOOST_PATH)/lib
endif

# EPICS Support Is Optional
ifdef EPICS_BASE
	CFLAGS += -I$(EPICS_BASE)/include -I$(EPICS_BASE)/include/compiler/gcc -I$(EPICS_BASE)/include/os/Linux
	LFLAGS += -L$(EPICS_BASE)/lib/rhel6-x86_64/ -lcas -lca -lCom -lgdd
	DEF    += -DDO_EPICSV3
endif

# Rogue Library Sources
LIB_HDR  := $(PWD)/include/rogue
LIB_SRC  := $(PWD)/src/rogue
LIB_CPP  := $(foreach dir,$(shell find $(LIB_SRC) -type d),$(wildcard $(dir)/*.cpp))
LIB_OBJ  := $(patsubst %.cpp,%.o,$(LIB_CPP))

# Python library sources
PYL_SRC  := $(PWD)/src/package.cpp
PYL_OBJ  := $(PWD)/src/package.o

# Python library
PYLIB      := $(PWD)/python/rogue.so
PYLIB_NAME := rogue

# C++ Library
CPPDIR := $(PWD)/lib
CPPLIB := $(CPPDIR)/librogue.so

# Targets
all: $(CPPLIB) $(PYLIB)

# Clean
clean:
	@rm -f $(PYL_OBJ)
	@rm -f $(LIB_OBJ)
	@rm -f $(PYLIB)
	@rm -f $(CPPLIB)

# Compile sources with headers
%.o: %.cpp %.h 
	@echo "Compiling $@"
	$(CC) -c $(CFLAGS) $(DEF) -o $@ $<

# Compile sources without headers
%.o: %.cpp 
	@echo "Compiling $@";
	$(CC) -c $(CFLAGS) $(DEF) -o $@ $<

# Compile Shared Library
<<<<<<< HEAD
$(PYLIB): $(LIB_OBJ)
	@echo "Creating Version $(VERSION) of $@"
	$(CC) -shared -Wl,-soname,$(PYLIB_NAME) $(LIB_OBJ) $(LFLAGS) -o $@

# Compile Shared Library
$(CPPLIB): $(LIB_OBJ)
	@mkdir -p $(PWD)/lib
	@echo "Creating Version $(VERSION) of $@"
	$(CC) -shared $(LIB_OBJ) $(LFLAGS) -o $@
=======
$(CPPLIB): $(LIB_OBJ)
	@mkdir -p $(PWD)/lib
	@echo "Creating Version $(VERSION) of $@"; $(CC) -shared $(LIB_OBJ) $(LFLAGS) -o $@

# Compile Shared Library
$(PYLIB): $(CPPLIB) $(PYL_OBJ)
	@echo "Creating Version $(VERSION) of $@"; $(CC) -shared -Wl,-soname,$(PYLIB_NAME) $(PYL_OBJ) -L$(CPPDIR) -lrogue $(LFLAGS) -o $@
>>>>>>> 9aefa355
<|MERGE_RESOLUTION|>--- conflicted
+++ resolved
@@ -90,22 +90,12 @@
 	$(CC) -c $(CFLAGS) $(DEF) -o $@ $<
 
 # Compile Shared Library
-<<<<<<< HEAD
-$(PYLIB): $(LIB_OBJ)
-	@echo "Creating Version $(VERSION) of $@"
-	$(CC) -shared -Wl,-soname,$(PYLIB_NAME) $(LIB_OBJ) $(LFLAGS) -o $@
-
-# Compile Shared Library
 $(CPPLIB): $(LIB_OBJ)
 	@mkdir -p $(PWD)/lib
 	@echo "Creating Version $(VERSION) of $@"
 	$(CC) -shared $(LIB_OBJ) $(LFLAGS) -o $@
-=======
-$(CPPLIB): $(LIB_OBJ)
-	@mkdir -p $(PWD)/lib
-	@echo "Creating Version $(VERSION) of $@"; $(CC) -shared $(LIB_OBJ) $(LFLAGS) -o $@
 
-# Compile Shared Library
+# Compile Python Library
 $(PYLIB): $(CPPLIB) $(PYL_OBJ)
-	@echo "Creating Version $(VERSION) of $@"; $(CC) -shared -Wl,-soname,$(PYLIB_NAME) $(PYL_OBJ) -L$(CPPDIR) -lrogue $(LFLAGS) -o $@
->>>>>>> 9aefa355
+	@echo "Creating Version $(VERSION) of $@"; 
+	$(CC) -shared -Wl,-soname,$(PYLIB_NAME) $(PYL_OBJ) -L$(CPPDIR) -lrogue $(LFLAGS) -o $@
